--- conflicted
+++ resolved
@@ -261,21 +261,8 @@
 static int fetch_objs_via_rsync(struct transport *transport,
 				int nr_objs, struct ref **to_fetch)
 {
-<<<<<<< HEAD
-	struct strbuf buf = STRBUF_INIT;
-	struct child_process rsync;
-	const char *args[8];
-	int result;
-
-	strbuf_addstr(&buf, rsync_url(transport->url));
-	strbuf_addstr(&buf, "/objects/");
-
-	memset(&rsync, 0, sizeof(rsync));
-	rsync.argv = args;
-=======
 	struct child_process rsync = CHILD_PROCESS_INIT;
 
->>>>>>> 7f8779f2
 	rsync.stdout_to_stderr = 1;
 	args[0] = "rsync";
 	args[1] = (transport->verbose > 1) ? "-rv" : "-r";

#include "cache.h"
#include "tag.h"
#include "commit.h"
#include "pkt-line.h"
#include "utf8.h"
#include "diff.h"
#include "revision.h"
#include "notes.h"
#include "gpg-interface.h"
#include "mergesort.h"
#include "commit-slab.h"
#include "prio-queue.h"
#include "sha1-lookup.h"

static struct commit_extra_header *read_commit_extra_header_lines(const char *buf, size_t len, const char **);

int save_commit_buffer = 1;

const char *commit_type = "commit";
static int commit_count;

static struct commit *check_commit(struct object *obj,
				   const unsigned char *sha1,
				   int quiet)
{
	if (obj->type != OBJ_COMMIT) {
		if (!quiet)
			error("Object %s is a %s, not a commit",
			      sha1_to_hex(sha1), typename(obj->type));
		return NULL;
	}
	return (struct commit *) obj;
}

struct commit *lookup_commit_reference_gently(const unsigned char *sha1,
					      int quiet)
{
	struct object *obj = deref_tag(parse_object(sha1), NULL, 0);

	if (!obj)
		return NULL;
	return check_commit(obj, sha1, quiet);
}

struct commit *lookup_commit_reference(const unsigned char *sha1)
{
	return lookup_commit_reference_gently(sha1, 0);
}

struct commit *lookup_commit_or_die(const unsigned char *sha1, const char *ref_name)
{
	struct commit *c = lookup_commit_reference(sha1);
	if (!c)
		die(_("could not parse %s"), ref_name);
	if (hashcmp(sha1, c->object.sha1)) {
		warning(_("%s %s is not a commit!"),
			ref_name, sha1_to_hex(sha1));
	}
	return c;
}

struct commit *lookup_commit(const unsigned char *sha1)
{
	struct object *obj = lookup_object(sha1);
	if (!obj) {
		struct commit *c = alloc_commit_node();
		c->index = commit_count++;
		return create_object(sha1, OBJ_COMMIT, c);
	}
	if (!obj->type)
		obj->type = OBJ_COMMIT;
	return check_commit(obj, sha1, 0);
}

struct commit *lookup_commit_reference_by_name(const char *name)
{
	unsigned char sha1[20];
	struct commit *commit;

	if (get_sha1_committish(name, sha1))
		return NULL;
	commit = lookup_commit_reference(sha1);
	if (parse_commit(commit))
		return NULL;
	return commit;
}

static unsigned long parse_commit_date(const char *buf, const char *tail)
{
	const char *dateptr;

	if (buf + 6 >= tail)
		return 0;
	if (memcmp(buf, "author", 6))
		return 0;
	while (buf < tail && *buf++ != '\n')
		/* nada */;
	if (buf + 9 >= tail)
		return 0;
	if (memcmp(buf, "committer", 9))
		return 0;
	while (buf < tail && *buf++ != '>')
		/* nada */;
	if (buf >= tail)
		return 0;
	dateptr = buf;
	while (buf < tail && *buf++ != '\n')
		/* nada */;
	if (buf >= tail)
		return 0;
	/* dateptr < buf && buf[-1] == '\n', so strtoul will stop at buf-1 */
	return strtoul(dateptr, NULL, 10);
}

static struct commit_graft **commit_graft;
static int commit_graft_alloc, commit_graft_nr;

static const unsigned char *commit_graft_sha1_access(size_t index, void *table)
{
	struct commit_graft **commit_graft_table = table;
	return commit_graft_table[index]->sha1;
}

static int commit_graft_pos(const unsigned char *sha1)
{
	return sha1_pos(sha1, commit_graft, commit_graft_nr,
			commit_graft_sha1_access);
}

int register_commit_graft(struct commit_graft *graft, int ignore_dups)
{
	int pos = commit_graft_pos(graft->sha1);

	if (0 <= pos) {
		if (ignore_dups)
			free(graft);
		else {
			free(commit_graft[pos]);
			commit_graft[pos] = graft;
		}
		return 1;
	}
	pos = -pos - 1;
	ALLOC_GROW(commit_graft, commit_graft_nr + 1, commit_graft_alloc);
	commit_graft_nr++;
	if (pos < commit_graft_nr)
		memmove(commit_graft + pos + 1,
			commit_graft + pos,
			(commit_graft_nr - pos - 1) *
			sizeof(*commit_graft));
	commit_graft[pos] = graft;
	return 0;
}

struct commit_graft *read_graft_line(char *buf, int len)
{
	/* The format is just "Commit Parent1 Parent2 ...\n" */
	int i;
	struct commit_graft *graft = NULL;

	while (len && isspace(buf[len-1]))
		buf[--len] = '\0';
	if (buf[0] == '#' || buf[0] == '\0')
		return NULL;
	if ((len + 1) % 41)
		goto bad_graft_data;
	i = (len + 1) / 41 - 1;
	graft = xmalloc(sizeof(*graft) + 20 * i);
	graft->nr_parent = i;
	if (get_sha1_hex(buf, graft->sha1))
		goto bad_graft_data;
	for (i = 40; i < len; i += 41) {
		if (buf[i] != ' ')
			goto bad_graft_data;
		if (get_sha1_hex(buf + i + 1, graft->parent[i/41]))
			goto bad_graft_data;
	}
	return graft;

bad_graft_data:
	error("bad graft data: %s", buf);
	free(graft);
	return NULL;
}

static int read_graft_file(const char *graft_file)
{
	FILE *fp = fopen(graft_file, "r");
	struct strbuf buf = STRBUF_INIT;
	if (!fp)
		return -1;
	while (!strbuf_getwholeline(&buf, fp, '\n')) {
		/* The format is just "Commit Parent1 Parent2 ...\n" */
		struct commit_graft *graft = read_graft_line(buf.buf, buf.len);
		if (!graft)
			continue;
		if (register_commit_graft(graft, 1))
			error("duplicate graft data: %s", buf.buf);
	}
	fclose(fp);
	strbuf_release(&buf);
	return 0;
}

static void prepare_commit_graft(void)
{
	static int commit_graft_prepared;
	char *graft_file;

	if (commit_graft_prepared)
		return;
	graft_file = get_graft_file();
	read_graft_file(graft_file);
	/* make sure shallows are read */
	is_repository_shallow();
	commit_graft_prepared = 1;
}

struct commit_graft *lookup_commit_graft(const unsigned char *sha1)
{
	int pos;
	prepare_commit_graft();
	pos = commit_graft_pos(sha1);
	if (pos < 0)
		return NULL;
	return commit_graft[pos];
}

int for_each_commit_graft(each_commit_graft_fn fn, void *cb_data)
{
	int i, ret;
	for (i = ret = 0; i < commit_graft_nr && !ret; i++)
		ret = fn(commit_graft[i], cb_data);
	return ret;
}

int unregister_shallow(const unsigned char *sha1)
{
	int pos = commit_graft_pos(sha1);
	if (pos < 0)
		return -1;
	if (pos + 1 < commit_graft_nr)
		memmove(commit_graft + pos, commit_graft + pos + 1,
				sizeof(struct commit_graft *)
				* (commit_graft_nr - pos - 1));
	commit_graft_nr--;
	return 0;
}

int parse_commit_buffer(struct commit *item, const void *buffer, unsigned long size)
{
	const char *tail = buffer;
	const char *bufptr = buffer;
	unsigned char parent[20];
	struct commit_list **pptr;
	struct commit_graft *graft;

	if (item->object.parsed)
		return 0;
	item->object.parsed = 1;
	tail += size;
	if (tail <= bufptr + 46 || memcmp(bufptr, "tree ", 5) || bufptr[45] != '\n')
		return error("bogus commit object %s", sha1_to_hex(item->object.sha1));
	if (get_sha1_hex(bufptr + 5, parent) < 0)
		return error("bad tree pointer in commit %s",
			     sha1_to_hex(item->object.sha1));
	item->tree = lookup_tree(parent);
	bufptr += 46; /* "tree " + "hex sha1" + "\n" */
	pptr = &item->parents;

	graft = lookup_commit_graft(item->object.sha1);
	while (bufptr + 48 < tail && !memcmp(bufptr, "parent ", 7)) {
		struct commit *new_parent;

		if (tail <= bufptr + 48 ||
		    get_sha1_hex(bufptr + 7, parent) ||
		    bufptr[47] != '\n')
			return error("bad parents in commit %s", sha1_to_hex(item->object.sha1));
		bufptr += 48;
		/*
		 * The clone is shallow if nr_parent < 0, and we must
		 * not traverse its real parents even when we unhide them.
		 */
		if (graft && (graft->nr_parent < 0 || grafts_replace_parents))
			continue;
		new_parent = lookup_commit(parent);
		if (new_parent)
			pptr = &commit_list_insert(new_parent, pptr)->next;
	}
	if (graft) {
		int i;
		struct commit *new_parent;
		for (i = 0; i < graft->nr_parent; i++) {
			new_parent = lookup_commit(graft->parent[i]);
			if (!new_parent)
				continue;
			pptr = &commit_list_insert(new_parent, pptr)->next;
		}
	}
	item->date = parse_commit_date(bufptr, tail);

	return 0;
}

int parse_commit(struct commit *item)
{
	enum object_type type;
	void *buffer;
	unsigned long size;
	int ret;

	if (!item)
		return -1;
	if (item->object.parsed)
		return 0;
	buffer = read_sha1_file(item->object.sha1, &type, &size);
	if (!buffer)
		return error("Could not read %s",
			     sha1_to_hex(item->object.sha1));
	if (type != OBJ_COMMIT) {
		free(buffer);
		return error("Object %s not a commit",
			     sha1_to_hex(item->object.sha1));
	}
	ret = parse_commit_buffer(item, buffer, size);
	if (save_commit_buffer && !ret) {
		item->buffer = buffer;
		return 0;
	}
	free(buffer);
	return ret;
}

void parse_commit_or_die(struct commit *item)
{
	if (parse_commit(item))
		die("unable to parse commit %s",
		    item ? sha1_to_hex(item->object.sha1) : "(null)");
}

int find_commit_subject(const char *commit_buffer, const char **subject)
{
	const char *eol;
	const char *p = commit_buffer;

	while (*p && (*p != '\n' || p[1] != '\n'))
		p++;
	if (*p) {
		p += 2;
		for (eol = p; *eol && *eol != '\n'; eol++)
			; /* do nothing */
	} else
		eol = p;

	*subject = p;

	return eol - p;
}

struct commit_list *commit_list_insert(struct commit *item, struct commit_list **list_p)
{
	struct commit_list *new_list = xmalloc(sizeof(struct commit_list));
	new_list->item = item;
	new_list->next = *list_p;
	*list_p = new_list;
	return new_list;
}

unsigned commit_list_count(const struct commit_list *l)
{
	unsigned c = 0;
	for (; l; l = l->next )
		c++;
	return c;
}

struct commit_list *copy_commit_list(struct commit_list *list)
{
	struct commit_list *head = NULL;
	struct commit_list **pp = &head;
	while (list) {
		struct commit_list *new;
		new = xmalloc(sizeof(struct commit_list));
		new->item = list->item;
		new->next = NULL;
		*pp = new;
		pp = &new->next;
		list = list->next;
	}
	return head;
}

void free_commit_list(struct commit_list *list)
{
	while (list) {
		struct commit_list *temp = list;
		list = temp->next;
		free(temp);
	}
}

struct commit_list * commit_list_insert_by_date(struct commit *item, struct commit_list **list)
{
	struct commit_list **pp = list;
	struct commit_list *p;
	while ((p = *pp) != NULL) {
		if (p->item->date < item->date) {
			break;
		}
		pp = &p->next;
	}
	return commit_list_insert(item, pp);
}

static int commit_list_compare_by_date(const void *a, const void *b)
{
	unsigned long a_date = ((const struct commit_list *)a)->item->date;
	unsigned long b_date = ((const struct commit_list *)b)->item->date;
	if (a_date < b_date)
		return 1;
	if (a_date > b_date)
		return -1;
	return 0;
}

static void *commit_list_get_next(const void *a)
{
	return ((const struct commit_list *)a)->next;
}

static void commit_list_set_next(void *a, void *next)
{
	((struct commit_list *)a)->next = next;
}

void commit_list_sort_by_date(struct commit_list **list)
{
	*list = llist_mergesort(*list, commit_list_get_next, commit_list_set_next,
				commit_list_compare_by_date);
}

struct commit *pop_most_recent_commit(struct commit_list **list,
				      unsigned int mark)
{
	struct commit *ret = (*list)->item;
	struct commit_list *parents = ret->parents;
	struct commit_list *old = *list;

	*list = (*list)->next;
	free(old);

	while (parents) {
		struct commit *commit = parents->item;
		if (!parse_commit(commit) && !(commit->object.flags & mark)) {
			commit->object.flags |= mark;
			commit_list_insert_by_date(commit, list);
		}
		parents = parents->next;
	}
	return ret;
}

static void clear_commit_marks_1(struct commit_list **plist,
				 struct commit *commit, unsigned int mark)
{
	while (commit) {
		struct commit_list *parents;

		if (!(mark & commit->object.flags))
			return;

		commit->object.flags &= ~mark;

		parents = commit->parents;
		if (!parents)
			return;

		while ((parents = parents->next))
			commit_list_insert(parents->item, plist);

		commit = commit->parents->item;
	}
}

void clear_commit_marks_many(int nr, struct commit **commit, unsigned int mark)
{
	struct commit_list *list = NULL;

	while (nr--) {
		commit_list_insert(*commit, &list);
		commit++;
	}
	while (list)
		clear_commit_marks_1(&list, pop_commit(&list), mark);
}

void clear_commit_marks(struct commit *commit, unsigned int mark)
{
	clear_commit_marks_many(1, &commit, mark);
}

void clear_commit_marks_for_object_array(struct object_array *a, unsigned mark)
{
	struct object *object;
	struct commit *commit;
	unsigned int i;

	for (i = 0; i < a->nr; i++) {
		object = a->objects[i].item;
		commit = lookup_commit_reference_gently(object->sha1, 1);
		if (commit)
			clear_commit_marks(commit, mark);
	}
}

struct commit *pop_commit(struct commit_list **stack)
{
	struct commit_list *top = *stack;
	struct commit *item = top ? top->item : NULL;

	if (top) {
		*stack = top->next;
		free(top);
	}
	return item;
}

/*
 * Topological sort support
 */

/* count number of children that have not been emitted */
define_commit_slab(indegree_slab, int);

/* record author-date for each commit object */
define_commit_slab(author_date_slab, unsigned long);

static void record_author_date(struct author_date_slab *author_date,
			       struct commit *commit)
{
<<<<<<< HEAD
	const char *buf, *line_end, *ident_line;
	char *buffer = NULL;
=======
	const char *buffer = get_commit_buffer(commit, NULL);
>>>>>>> 7f8779f2
	struct ident_split ident;
	const char *ident_line;
	size_t ident_len;
	char *date_end;
	unsigned long date;

<<<<<<< HEAD
	if (!commit->buffer) {
		unsigned long size;
		enum object_type type;
		buffer = read_sha1_file(commit->object.sha1, &type, &size);
		if (!buffer)
			return;
	}

	for (buf = commit->buffer ? commit->buffer : buffer;
	     buf;
	     buf = line_end + 1) {
		line_end = strchrnul(buf, '\n');
		ident_line = skip_prefix(buf, "author ");
		if (!ident_line) {
			if (!line_end[0] || line_end[1] == '\n')
				return; /* end of header */
			continue;
		}
		if (split_ident_line(&ident,
				     ident_line, line_end - ident_line) ||
		    !ident.date_begin || !ident.date_end)
			goto fail_exit; /* malformed "author" line */
		break;
	}
=======
	ident_line = find_commit_header(buffer, "author", &ident_len);
	if (!ident_line)
		goto fail_exit; /* no author line */
	if (split_ident_line(&ident, ident_line, ident_len) ||
	    !ident.date_begin || !ident.date_end)
		goto fail_exit; /* malformed "author" line */
>>>>>>> 7f8779f2

	date = strtoul(ident.date_begin, &date_end, 10);
	if (date_end != ident.date_end)
		goto fail_exit; /* malformed date */
	*(author_date_slab_at(author_date, commit)) = date;

fail_exit:
	free(buffer);
}

static int compare_commits_by_author_date(const void *a_, const void *b_,
					  void *cb_data)
{
	const struct commit *a = a_, *b = b_;
	struct author_date_slab *author_date = cb_data;
	unsigned long a_date = *(author_date_slab_at(author_date, a));
	unsigned long b_date = *(author_date_slab_at(author_date, b));

	/* newer commits with larger date first */
	if (a_date < b_date)
		return 1;
	else if (a_date > b_date)
		return -1;
	return 0;
}

int compare_commits_by_commit_date(const void *a_, const void *b_, void *unused)
{
	const struct commit *a = a_, *b = b_;
	/* newer commits with larger date first */
	if (a->date < b->date)
		return 1;
	else if (a->date > b->date)
		return -1;
	return 0;
}

/*
 * Performs an in-place topological sort on the list supplied.
 */
void sort_in_topological_order(struct commit_list **list, enum rev_sort_order sort_order)
{
	struct commit_list *next, *orig = *list;
	struct commit_list **pptr;
	struct indegree_slab indegree;
	struct prio_queue queue;
	struct commit *commit;
	struct author_date_slab author_date;

	if (!orig)
		return;
	*list = NULL;

	init_indegree_slab(&indegree);
	memset(&queue, '\0', sizeof(queue));

	switch (sort_order) {
	default: /* REV_SORT_IN_GRAPH_ORDER */
		queue.compare = NULL;
		break;
	case REV_SORT_BY_COMMIT_DATE:
		queue.compare = compare_commits_by_commit_date;
		break;
	case REV_SORT_BY_AUTHOR_DATE:
		init_author_date_slab(&author_date);
		queue.compare = compare_commits_by_author_date;
		queue.cb_data = &author_date;
		break;
	}

	/* Mark them and clear the indegree */
	for (next = orig; next; next = next->next) {
		struct commit *commit = next->item;
		*(indegree_slab_at(&indegree, commit)) = 1;
		/* also record the author dates, if needed */
		if (sort_order == REV_SORT_BY_AUTHOR_DATE)
			record_author_date(&author_date, commit);
	}

	/* update the indegree */
	for (next = orig; next; next = next->next) {
		struct commit_list *parents = next->item->parents;
		while (parents) {
			struct commit *parent = parents->item;
			int *pi = indegree_slab_at(&indegree, parent);

			if (*pi)
				(*pi)++;
			parents = parents->next;
		}
	}

	/*
	 * find the tips
	 *
	 * tips are nodes not reachable from any other node in the list
	 *
	 * the tips serve as a starting set for the work queue.
	 */
	for (next = orig; next; next = next->next) {
		struct commit *commit = next->item;

		if (*(indegree_slab_at(&indegree, commit)) == 1)
			prio_queue_put(&queue, commit);
	}

	/*
	 * This is unfortunate; the initial tips need to be shown
	 * in the order given from the revision traversal machinery.
	 */
	if (sort_order == REV_SORT_IN_GRAPH_ORDER)
		prio_queue_reverse(&queue);

	/* We no longer need the commit list */
	free_commit_list(orig);

	pptr = list;
	*list = NULL;
	while ((commit = prio_queue_get(&queue)) != NULL) {
		struct commit_list *parents;

		for (parents = commit->parents; parents ; parents = parents->next) {
			struct commit *parent = parents->item;
			int *pi = indegree_slab_at(&indegree, parent);

			if (!*pi)
				continue;

			/*
			 * parents are only enqueued for emission
			 * when all their children have been emitted thereby
			 * guaranteeing topological order.
			 */
			if (--(*pi) == 1)
				prio_queue_put(&queue, parent);
		}
		/*
		 * all children of commit have already been
		 * emitted. we can emit it now.
		 */
		*(indegree_slab_at(&indegree, commit)) = 0;

		pptr = &commit_list_insert(commit, pptr)->next;
	}

	clear_indegree_slab(&indegree);
	clear_prio_queue(&queue);
	if (sort_order == REV_SORT_BY_AUTHOR_DATE)
		clear_author_date_slab(&author_date);
}

/* merge-base stuff */

/* Remember to update object flag allocation in object.h */
#define PARENT1		(1u<<16)
#define PARENT2		(1u<<17)
#define STALE		(1u<<18)
#define RESULT		(1u<<19)

static const unsigned all_flags = (PARENT1 | PARENT2 | STALE | RESULT);

static struct commit *interesting(struct commit_list *list)
{
	while (list) {
		struct commit *commit = list->item;
		list = list->next;
		if (commit->object.flags & STALE)
			continue;
		return commit;
	}
	return NULL;
}

/* all input commits in one and twos[] must have been parsed! */
static struct commit_list *paint_down_to_common(struct commit *one, int n, struct commit **twos)
{
	struct commit_list *list = NULL;
	struct commit_list *result = NULL;
	int i;

	one->object.flags |= PARENT1;
	commit_list_insert_by_date(one, &list);
	if (!n)
		return list;
	for (i = 0; i < n; i++) {
		twos[i]->object.flags |= PARENT2;
		commit_list_insert_by_date(twos[i], &list);
	}

	while (interesting(list)) {
		struct commit *commit;
		struct commit_list *parents;
		struct commit_list *next;
		int flags;

		commit = list->item;
		next = list->next;
		free(list);
		list = next;

		flags = commit->object.flags & (PARENT1 | PARENT2 | STALE);
		if (flags == (PARENT1 | PARENT2)) {
			if (!(commit->object.flags & RESULT)) {
				commit->object.flags |= RESULT;
				commit_list_insert_by_date(commit, &result);
			}
			/* Mark parents of a found merge stale */
			flags |= STALE;
		}
		parents = commit->parents;
		while (parents) {
			struct commit *p = parents->item;
			parents = parents->next;
			if ((p->object.flags & flags) == flags)
				continue;
			if (parse_commit(p))
				return NULL;
			p->object.flags |= flags;
			commit_list_insert_by_date(p, &list);
		}
	}

	free_commit_list(list);
	return result;
}

static struct commit_list *merge_bases_many(struct commit *one, int n, struct commit **twos)
{
	struct commit_list *list = NULL;
	struct commit_list *result = NULL;
	int i;

	for (i = 0; i < n; i++) {
		if (one == twos[i])
			/*
			 * We do not mark this even with RESULT so we do not
			 * have to clean it up.
			 */
			return commit_list_insert(one, &result);
	}

	if (parse_commit(one))
		return NULL;
	for (i = 0; i < n; i++) {
		if (parse_commit(twos[i]))
			return NULL;
	}

	list = paint_down_to_common(one, n, twos);

	while (list) {
		struct commit_list *next = list->next;
		if (!(list->item->object.flags & STALE))
			commit_list_insert_by_date(list->item, &result);
		free(list);
		list = next;
	}
	return result;
}

struct commit_list *get_octopus_merge_bases(struct commit_list *in)
{
	struct commit_list *i, *j, *k, *ret = NULL;

	if (!in)
		return ret;

	commit_list_insert(in->item, &ret);

	for (i = in->next; i; i = i->next) {
		struct commit_list *new = NULL, *end = NULL;

		for (j = ret; j; j = j->next) {
			struct commit_list *bases;
			bases = get_merge_bases(i->item, j->item);
			if (!new)
				new = bases;
			else
				end->next = bases;
			for (k = bases; k; k = k->next)
				end = k;
		}
		ret = new;
	}
	return ret;
}

static int remove_redundant(struct commit **array, int cnt)
{
	/*
	 * Some commit in the array may be an ancestor of
	 * another commit.  Move such commit to the end of
	 * the array, and return the number of commits that
	 * are independent from each other.
	 */
	struct commit **work;
	unsigned char *redundant;
	int *filled_index;
	int i, j, filled;

	work = xcalloc(cnt, sizeof(*work));
	redundant = xcalloc(cnt, 1);
	filled_index = xmalloc(sizeof(*filled_index) * (cnt - 1));

	for (i = 0; i < cnt; i++)
		parse_commit(array[i]);
	for (i = 0; i < cnt; i++) {
		struct commit_list *common;

		if (redundant[i])
			continue;
		for (j = filled = 0; j < cnt; j++) {
			if (i == j || redundant[j])
				continue;
			filled_index[filled] = j;
			work[filled++] = array[j];
		}
		common = paint_down_to_common(array[i], filled, work);
		if (array[i]->object.flags & PARENT2)
			redundant[i] = 1;
		for (j = 0; j < filled; j++)
			if (work[j]->object.flags & PARENT1)
				redundant[filled_index[j]] = 1;
		clear_commit_marks(array[i], all_flags);
		for (j = 0; j < filled; j++)
			clear_commit_marks(work[j], all_flags);
		free_commit_list(common);
	}

	/* Now collect the result */
	memcpy(work, array, sizeof(*array) * cnt);
	for (i = filled = 0; i < cnt; i++)
		if (!redundant[i])
			array[filled++] = work[i];
	for (j = filled, i = 0; i < cnt; i++)
		if (redundant[i])
			array[j++] = work[i];
	free(work);
	free(redundant);
	free(filled_index);
	return filled;
}

static struct commit_list *get_merge_bases_many_0(struct commit *one,
						  int n,
						  struct commit **twos,
						  int cleanup)
{
	struct commit_list *list;
	struct commit **rslt;
	struct commit_list *result;
	int cnt, i;

	result = merge_bases_many(one, n, twos);
	for (i = 0; i < n; i++) {
		if (one == twos[i])
			return result;
	}
	if (!result || !result->next) {
		if (cleanup) {
			clear_commit_marks(one, all_flags);
			clear_commit_marks_many(n, twos, all_flags);
		}
		return result;
	}

	/* There are more than one */
	cnt = 0;
	list = result;
	while (list) {
		list = list->next;
		cnt++;
	}
	rslt = xcalloc(cnt, sizeof(*rslt));
	for (list = result, i = 0; list; list = list->next)
		rslt[i++] = list->item;
	free_commit_list(result);

	clear_commit_marks(one, all_flags);
	clear_commit_marks_many(n, twos, all_flags);

	cnt = remove_redundant(rslt, cnt);
	result = NULL;
	for (i = 0; i < cnt; i++)
		commit_list_insert_by_date(rslt[i], &result);
	free(rslt);
	return result;
}

struct commit_list *get_merge_bases_many(struct commit *one,
					 int n,
					 struct commit **twos)
{
	return get_merge_bases_many_0(one, n, twos, 1);
}

struct commit_list *get_merge_bases_many_dirty(struct commit *one,
					       int n,
					       struct commit **twos)
{
	return get_merge_bases_many_0(one, n, twos, 0);
}

struct commit_list *get_merge_bases(struct commit *one, struct commit *two)
{
	return get_merge_bases_many_0(one, 1, &two, 1);
}

/*
 * Is "commit" a descendant of one of the elements on the "with_commit" list?
 */
int is_descendant_of(struct commit *commit, struct commit_list *with_commit)
{
	if (!with_commit)
		return 1;
	while (with_commit) {
		struct commit *other;

		other = with_commit->item;
		with_commit = with_commit->next;
		if (in_merge_bases(other, commit))
			return 1;
	}
	return 0;
}

/*
 * Is "commit" an ancestor of one of the "references"?
 */
int in_merge_bases_many(struct commit *commit, int nr_reference, struct commit **reference)
{
	struct commit_list *bases;
	int ret = 0, i;

	if (parse_commit(commit))
		return ret;
	for (i = 0; i < nr_reference; i++)
		if (parse_commit(reference[i]))
			return ret;

	bases = paint_down_to_common(commit, nr_reference, reference);
	if (commit->object.flags & PARENT2)
		ret = 1;
	clear_commit_marks(commit, all_flags);
	clear_commit_marks_many(nr_reference, reference, all_flags);
	free_commit_list(bases);
	return ret;
}

/*
 * Is "commit" an ancestor of (i.e. reachable from) the "reference"?
 */
int in_merge_bases(struct commit *commit, struct commit *reference)
{
	return in_merge_bases_many(commit, 1, &reference);
}

struct commit_list *reduce_heads(struct commit_list *heads)
{
	struct commit_list *p;
	struct commit_list *result = NULL, **tail = &result;
	struct commit **array;
	int num_head, i;

	if (!heads)
		return NULL;

	/* Uniquify */
	for (p = heads; p; p = p->next)
		p->item->object.flags &= ~STALE;
	for (p = heads, num_head = 0; p; p = p->next) {
		if (p->item->object.flags & STALE)
			continue;
		p->item->object.flags |= STALE;
		num_head++;
	}
	array = xcalloc(sizeof(*array), num_head);
	for (p = heads, i = 0; p; p = p->next) {
		if (p->item->object.flags & STALE) {
			array[i++] = p->item;
			p->item->object.flags &= ~STALE;
		}
	}
	num_head = remove_redundant(array, num_head);
	for (i = 0; i < num_head; i++)
		tail = &commit_list_insert(array[i], tail)->next;
	return result;
}

static const char gpg_sig_header[] = "gpgsig";
static const int gpg_sig_header_len = sizeof(gpg_sig_header) - 1;

static int do_sign_commit(struct strbuf *buf, const char *keyid)
{
	struct strbuf sig = STRBUF_INIT;
	int inspos, copypos;

	/* find the end of the header */
	inspos = strstr(buf->buf, "\n\n") - buf->buf + 1;

	if (!keyid || !*keyid)
		keyid = get_signing_key();
	if (sign_buffer(buf, &sig, keyid)) {
		strbuf_release(&sig);
		return -1;
	}

	for (copypos = 0; sig.buf[copypos]; ) {
		const char *bol = sig.buf + copypos;
		const char *eol = strchrnul(bol, '\n');
		int len = (eol - bol) + !!*eol;

		if (!copypos) {
			strbuf_insert(buf, inspos, gpg_sig_header, gpg_sig_header_len);
			inspos += gpg_sig_header_len;
		}
		strbuf_insert(buf, inspos++, " ", 1);
		strbuf_insert(buf, inspos, bol, len);
		inspos += len;
		copypos += len;
	}
	strbuf_release(&sig);
	return 0;
}

int parse_signed_commit(const unsigned char *sha1,
			struct strbuf *payload, struct strbuf *signature)
{
	unsigned long size;
	enum object_type type;
	char *buffer = read_sha1_file(sha1, &type, &size);
	int in_signature, saw_signature = -1;
	char *line, *tail;

	if (!buffer || type != OBJ_COMMIT)
		goto cleanup;

	line = buffer;
	tail = buffer + size;
	in_signature = 0;
	saw_signature = 0;
	while (line < tail) {
		const char *sig = NULL;
		char *next = memchr(line, '\n', tail - line);

		next = next ? next + 1 : tail;
		if (in_signature && line[0] == ' ')
			sig = line + 1;
		else if (starts_with(line, gpg_sig_header) &&
			 line[gpg_sig_header_len] == ' ')
			sig = line + gpg_sig_header_len + 1;
		if (sig) {
			strbuf_add(signature, sig, next - sig);
			saw_signature = 1;
			in_signature = 1;
		} else {
			if (*line == '\n')
				/* dump the whole remainder of the buffer */
				next = tail;
			strbuf_add(payload, line, next - line);
			in_signature = 0;
		}
		line = next;
	}
 cleanup:
	free(buffer);
	return saw_signature;
}

static void handle_signed_tag(struct commit *parent, struct commit_extra_header ***tail)
{
	struct merge_remote_desc *desc;
	struct commit_extra_header *mergetag;
	char *buf;
	unsigned long size, len;
	enum object_type type;

	desc = merge_remote_util(parent);
	if (!desc || !desc->obj)
		return;
	buf = read_sha1_file(desc->obj->sha1, &type, &size);
	if (!buf || type != OBJ_TAG)
		goto free_return;
	len = parse_signature(buf, size);
	if (size == len)
		goto free_return;
	/*
	 * We could verify this signature and either omit the tag when
	 * it does not validate, but the integrator may not have the
	 * public key of the signer of the tag he is merging, while a
	 * later auditor may have it while auditing, so let's not run
	 * verify-signed-buffer here for now...
	 *
	 * if (verify_signed_buffer(buf, len, buf + len, size - len, ...))
	 *	warn("warning: signed tag unverified.");
	 */
	mergetag = xcalloc(1, sizeof(*mergetag));
	mergetag->key = xstrdup("mergetag");
	mergetag->value = buf;
	mergetag->len = size;

	**tail = mergetag;
	*tail = &mergetag->next;
	return;

free_return:
	free(buf);
}

<<<<<<< HEAD
static struct {
	char result;
	const char *check;
} sigcheck_gpg_status[] = {
	{ 'G', "\n[GNUPG:] GOODSIG " },
	{ 'B', "\n[GNUPG:] BADSIG " },
	{ 'U', "\n[GNUPG:] TRUST_NEVER" },
	{ 'U', "\n[GNUPG:] TRUST_UNDEFINED" },
};

static void parse_gpg_output(struct signature_check *sigc)
{
	const char *buf = sigc->gpg_status;
	int i;

	/* Iterate over all search strings */
	for (i = 0; i < ARRAY_SIZE(sigcheck_gpg_status); i++) {
		const char *found, *next;

		found = skip_prefix(buf, sigcheck_gpg_status[i].check + 1);
		if (!found) {
			found = strstr(buf, sigcheck_gpg_status[i].check);
			if (!found)
				continue;
			found += strlen(sigcheck_gpg_status[i].check);
		}
		sigc->result = sigcheck_gpg_status[i].result;
		/* The trust messages are not followed by key/signer information */
		if (sigc->result != 'U') {
			sigc->key = xmemdupz(found, 16);
			found += 17;
			next = strchrnul(found, '\n');
			sigc->signer = xmemdupz(found, next - found);
		}
	}
}

void check_commit_signature(const struct commit* commit, struct signature_check *sigc)
=======
void check_commit_signature(const struct commit *commit, struct signature_check *sigc)
>>>>>>> 7f8779f2
{
	struct strbuf payload = STRBUF_INIT;
	struct strbuf signature = STRBUF_INIT;
	struct strbuf gpg_output = STRBUF_INIT;
	struct strbuf gpg_status = STRBUF_INIT;
	int status;

	sigc->result = 'N';

	if (parse_signed_commit(commit->object.sha1,
				&payload, &signature) <= 0)
		goto out;
	status = verify_signed_buffer(payload.buf, payload.len,
				      signature.buf, signature.len,
				      &gpg_output, &gpg_status);
	if (status && !gpg_output.len)
		goto out;
	sigc->gpg_output = strbuf_detach(&gpg_output, NULL);
	sigc->gpg_status = strbuf_detach(&gpg_status, NULL);
	parse_gpg_output(sigc);

 out:
	strbuf_release(&gpg_status);
	strbuf_release(&gpg_output);
	strbuf_release(&payload);
	strbuf_release(&signature);
}



void append_merge_tag_headers(struct commit_list *parents,
			      struct commit_extra_header ***tail)
{
	while (parents) {
		struct commit *parent = parents->item;
		handle_signed_tag(parent, tail);
		parents = parents->next;
	}
}

static void add_extra_header(struct strbuf *buffer,
			     struct commit_extra_header *extra)
{
	strbuf_addstr(buffer, extra->key);
	if (extra->len)
		strbuf_add_lines(buffer, " ", extra->value, extra->len);
	else
		strbuf_addch(buffer, '\n');
}

struct commit_extra_header *read_commit_extra_headers(struct commit *commit,
						      const char **exclude)
{
	struct commit_extra_header *extra = NULL;
	unsigned long size;
	enum object_type type;
	char *buffer = read_sha1_file(commit->object.sha1, &type, &size);
	if (buffer && type == OBJ_COMMIT)
		extra = read_commit_extra_header_lines(buffer, size, exclude);
	free(buffer);
	return extra;
}

static inline int standard_header_field(const char *field, size_t len)
{
	return ((len == 4 && !memcmp(field, "tree ", 5)) ||
		(len == 6 && !memcmp(field, "parent ", 7)) ||
		(len == 6 && !memcmp(field, "author ", 7)) ||
		(len == 9 && !memcmp(field, "committer ", 10)) ||
		(len == 8 && !memcmp(field, "encoding ", 9)));
}

static int excluded_header_field(const char *field, size_t len, const char **exclude)
{
	if (!exclude)
		return 0;

	while (*exclude) {
		size_t xlen = strlen(*exclude);
		if (len == xlen &&
		    !memcmp(field, *exclude, xlen) && field[xlen] == ' ')
			return 1;
		exclude++;
	}
	return 0;
}

static struct commit_extra_header *read_commit_extra_header_lines(
	const char *buffer, size_t size,
	const char **exclude)
{
	struct commit_extra_header *extra = NULL, **tail = &extra, *it = NULL;
	const char *line, *next, *eof, *eob;
	struct strbuf buf = STRBUF_INIT;

	for (line = buffer, eob = line + size;
	     line < eob && *line != '\n';
	     line = next) {
		next = memchr(line, '\n', eob - line);
		next = next ? next + 1 : eob;
		if (*line == ' ') {
			/* continuation */
			if (it)
				strbuf_add(&buf, line + 1, next - (line + 1));
			continue;
		}
		if (it)
			it->value = strbuf_detach(&buf, &it->len);
		strbuf_reset(&buf);
		it = NULL;

		eof = strchr(line, ' ');
		if (next <= eof)
			eof = next;

		if (standard_header_field(line, eof - line) ||
		    excluded_header_field(line, eof - line, exclude))
			continue;

		it = xcalloc(1, sizeof(*it));
		it->key = xmemdupz(line, eof-line);
		*tail = it;
		tail = &it->next;
		if (eof + 1 < next)
			strbuf_add(&buf, eof + 1, next - (eof + 1));
	}
	if (it)
		it->value = strbuf_detach(&buf, &it->len);
	return extra;
}

void free_commit_extra_headers(struct commit_extra_header *extra)
{
	while (extra) {
		struct commit_extra_header *next = extra->next;
		free(extra->key);
		free(extra->value);
		free(extra);
		extra = next;
	}
}

int commit_tree(const struct strbuf *msg, const unsigned char *tree,
		struct commit_list *parents, unsigned char *ret,
		const char *author, const char *sign_commit)
{
	struct commit_extra_header *extra = NULL, **tail = &extra;
	int result;

	append_merge_tag_headers(parents, &tail);
	result = commit_tree_extended(msg, tree, parents, ret,
				      author, sign_commit, extra);
	free_commit_extra_headers(extra);
	return result;
}

static int find_invalid_utf8(const char *buf, int len)
{
	int offset = 0;
	static const unsigned int max_codepoint[] = {
		0x7f, 0x7ff, 0xffff, 0x10ffff
	};

	while (len) {
		unsigned char c = *buf++;
		int bytes, bad_offset;
		unsigned int codepoint;
		unsigned int min_val, max_val;

		len--;
		offset++;

		/* Simple US-ASCII? No worries. */
		if (c < 0x80)
			continue;

		bad_offset = offset-1;

		/*
		 * Count how many more high bits set: that's how
		 * many more bytes this sequence should have.
		 */
		bytes = 0;
		while (c & 0x40) {
			c <<= 1;
			bytes++;
		}

		/*
		 * Must be between 1 and 3 more bytes.  Longer sequences result in
		 * codepoints beyond U+10FFFF, which are guaranteed never to exist.
		 */
		if (bytes < 1 || 3 < bytes)
			return bad_offset;

		/* Do we *have* that many bytes? */
		if (len < bytes)
			return bad_offset;

		/*
		 * Place the encoded bits at the bottom of the value and compute the
		 * valid range.
		 */
		codepoint = (c & 0x7f) >> bytes;
		min_val = max_codepoint[bytes-1] + 1;
		max_val = max_codepoint[bytes];

		offset += bytes;
		len -= bytes;

		/* And verify that they are good continuation bytes */
		do {
			codepoint <<= 6;
			codepoint |= *buf & 0x3f;
			if ((*buf++ & 0xc0) != 0x80)
				return bad_offset;
		} while (--bytes);

		/* Reject codepoints that are out of range for the sequence length. */
		if (codepoint < min_val || codepoint > max_val)
			return bad_offset;
		/* Surrogates are only for UTF-16 and cannot be encoded in UTF-8. */
		if ((codepoint & 0x1ff800) == 0xd800)
			return bad_offset;
		/* U+xxFFFE and U+xxFFFF are guaranteed non-characters. */
		if ((codepoint & 0xfffe) == 0xfffe)
			return bad_offset;
		/* So are anything in the range U+FDD0..U+FDEF. */
		if (codepoint >= 0xfdd0 && codepoint <= 0xfdef)
			return bad_offset;
	}
	return -1;
}

/*
 * This verifies that the buffer is in proper utf8 format.
 *
 * If it isn't, it assumes any non-utf8 characters are Latin1,
 * and does the conversion.
 */
static int verify_utf8(struct strbuf *buf)
{
	int ok = 1;
	long pos = 0;

	for (;;) {
		int bad;
		unsigned char c;
		unsigned char replace[2];

		bad = find_invalid_utf8(buf->buf + pos, buf->len - pos);
		if (bad < 0)
			return ok;
		pos += bad;
		ok = 0;
		c = buf->buf[pos];
		strbuf_remove(buf, pos, 1);

		/* We know 'c' must be in the range 128-255 */
		replace[0] = 0xc0 + (c >> 6);
		replace[1] = 0x80 + (c & 0x3f);
		strbuf_insert(buf, pos, replace, 2);
		pos += 2;
	}
}

static const char commit_utf8_warn[] =
"Warning: commit message did not conform to UTF-8.\n"
"You may want to amend it after fixing the message, or set the config\n"
"variable i18n.commitencoding to the encoding your project uses.\n";

int commit_tree_extended(const struct strbuf *msg, const unsigned char *tree,
			 struct commit_list *parents, unsigned char *ret,
			 const char *author, const char *sign_commit,
			 struct commit_extra_header *extra)
{
	int result;
	int encoding_is_utf8;
	struct strbuf buffer;

	assert_sha1_type(tree, OBJ_TREE);

	if (memchr(msg->buf, '\0', msg->len))
		return error("a NUL byte in commit log message not allowed.");

	/* Not having i18n.commitencoding is the same as having utf-8 */
	encoding_is_utf8 = is_encoding_utf8(git_commit_encoding);

	strbuf_init(&buffer, 8192); /* should avoid reallocs for the headers */
	strbuf_addf(&buffer, "tree %s\n", sha1_to_hex(tree));

	/*
	 * NOTE! This ordering means that the same exact tree merged with a
	 * different order of parents will be a _different_ changeset even
	 * if everything else stays the same.
	 */
	while (parents) {
		struct commit_list *next = parents->next;
		struct commit *parent = parents->item;

		strbuf_addf(&buffer, "parent %s\n",
			    sha1_to_hex(parent->object.sha1));
		free(parents);
		parents = next;
	}

	/* Person/date information */
	if (!author)
		author = git_author_info(IDENT_STRICT);
	strbuf_addf(&buffer, "author %s\n", author);
	strbuf_addf(&buffer, "committer %s\n", git_committer_info(IDENT_STRICT));
	if (!encoding_is_utf8)
		strbuf_addf(&buffer, "encoding %s\n", git_commit_encoding);

	while (extra) {
		add_extra_header(&buffer, extra);
		extra = extra->next;
	}
	strbuf_addch(&buffer, '\n');

	/* And add the comment */
	strbuf_addbuf(&buffer, msg);

	/* And check the encoding */
	if (encoding_is_utf8 && !verify_utf8(&buffer))
		fprintf(stderr, commit_utf8_warn);

	if (sign_commit && do_sign_commit(&buffer, sign_commit))
		return -1;

	result = write_sha1_file(buffer.buf, buffer.len, commit_type, ret);
	strbuf_release(&buffer);
	return result;
}

struct commit *get_merge_parent(const char *name)
{
	struct object *obj;
	struct commit *commit;
	unsigned char sha1[20];
	if (get_sha1(name, sha1))
		return NULL;
	obj = parse_object(sha1);
	commit = (struct commit *)peel_to_type(name, 0, obj, OBJ_COMMIT);
	if (commit && !commit->util) {
		struct merge_remote_desc *desc;
		desc = xmalloc(sizeof(*desc));
		desc->obj = obj;
		desc->name = strdup(name);
		commit->util = desc;
	}
	return commit;
}

/*
 * Append a commit to the end of the commit_list.
 *
 * next starts by pointing to the variable that holds the head of an
 * empty commit_list, and is updated to point to the "next" field of
 * the last item on the list as new commits are appended.
 *
 * Usage example:
 *
 *     struct commit_list *list;
 *     struct commit_list **next = &list;
 *
 *     next = commit_list_append(c1, next);
 *     next = commit_list_append(c2, next);
 *     assert(commit_list_count(list) == 2);
 *     return list;
 */
struct commit_list **commit_list_append(struct commit *commit,
					struct commit_list **next)
{
	struct commit_list *new = xmalloc(sizeof(struct commit_list));
	new->item = commit;
	*next = new;
	new->next = NULL;
	return &new->next;
}

void print_commit_list(struct commit_list *list,
		       const char *format_cur,
		       const char *format_last)
{
	for ( ; list; list = list->next) {
		const char *format = list->next ? format_cur : format_last;
		printf(format, sha1_to_hex(list->item->object.sha1));
	}
}

const char *find_commit_header(const char *msg, const char *key, size_t *out_len)
{
	int key_len = strlen(key);
	const char *line = msg;

	while (line) {
		const char *eol = strchrnul(line, '\n');

		if (line == eol)
			return NULL;

		if (eol - line > key_len &&
		    !strncmp(line, key, key_len) &&
		    line[key_len] == ' ') {
			*out_len = eol - line - key_len - 1;
			return line + key_len + 1;
		}
		line = *eol ? eol + 1 : NULL;
	}
	return NULL;
}

/*
 * Inspect sb and determine the true "end" of the log message, in
 * order to find where to put a new Signed-off-by: line.  Ignored are
 * trailing comment lines and blank lines, and also the traditional
 * "Conflicts:" block that is not commented out, so that we can use
 * "git commit -s --amend" on an existing commit that forgot to remove
 * it.
 *
 * Returns the number of bytes from the tail to ignore, to be fed as
 * the second parameter to append_signoff().
 */
int ignore_non_trailer(struct strbuf *sb)
{
	int boc = 0;
	int bol = 0;
	int in_old_conflicts_block = 0;

	while (bol < sb->len) {
		char *next_line;

		if (!(next_line = memchr(sb->buf + bol, '\n', sb->len - bol)))
			next_line = sb->buf + sb->len;
		else
			next_line++;

		if (sb->buf[bol] == comment_line_char || sb->buf[bol] == '\n') {
			/* is this the first of the run of comments? */
			if (!boc)
				boc = bol;
			/* otherwise, it is just continuing */
		} else if (starts_with(sb->buf + bol, "Conflicts:\n")) {
			in_old_conflicts_block = 1;
			if (!boc)
				boc = bol;
		} else if (in_old_conflicts_block && sb->buf[bol] == '\t') {
			; /* a pathname in the conflicts block */
		} else if (boc) {
			/* the previous was not trailing comment */
			boc = 0;
			in_old_conflicts_block = 0;
		}
		bol = next_line - sb->buf;
	}
	return boc ? sb->len - boc : 0;
}<|MERGE_RESOLUTION|>--- conflicted
+++ resolved
@@ -538,51 +538,19 @@
 static void record_author_date(struct author_date_slab *author_date,
 			       struct commit *commit)
 {
-<<<<<<< HEAD
-	const char *buf, *line_end, *ident_line;
-	char *buffer = NULL;
-=======
 	const char *buffer = get_commit_buffer(commit, NULL);
->>>>>>> 7f8779f2
 	struct ident_split ident;
 	const char *ident_line;
 	size_t ident_len;
 	char *date_end;
 	unsigned long date;
 
-<<<<<<< HEAD
-	if (!commit->buffer) {
-		unsigned long size;
-		enum object_type type;
-		buffer = read_sha1_file(commit->object.sha1, &type, &size);
-		if (!buffer)
-			return;
-	}
-
-	for (buf = commit->buffer ? commit->buffer : buffer;
-	     buf;
-	     buf = line_end + 1) {
-		line_end = strchrnul(buf, '\n');
-		ident_line = skip_prefix(buf, "author ");
-		if (!ident_line) {
-			if (!line_end[0] || line_end[1] == '\n')
-				return; /* end of header */
-			continue;
-		}
-		if (split_ident_line(&ident,
-				     ident_line, line_end - ident_line) ||
-		    !ident.date_begin || !ident.date_end)
-			goto fail_exit; /* malformed "author" line */
-		break;
-	}
-=======
 	ident_line = find_commit_header(buffer, "author", &ident_len);
 	if (!ident_line)
 		goto fail_exit; /* no author line */
 	if (split_ident_line(&ident, ident_line, ident_len) ||
 	    !ident.date_begin || !ident.date_end)
 		goto fail_exit; /* malformed "author" line */
->>>>>>> 7f8779f2
 
 	date = strtoul(ident.date_begin, &date_end, 10);
 	if (date_end != ident.date_end)
@@ -1192,48 +1160,7 @@
 	free(buf);
 }
 
-<<<<<<< HEAD
-static struct {
-	char result;
-	const char *check;
-} sigcheck_gpg_status[] = {
-	{ 'G', "\n[GNUPG:] GOODSIG " },
-	{ 'B', "\n[GNUPG:] BADSIG " },
-	{ 'U', "\n[GNUPG:] TRUST_NEVER" },
-	{ 'U', "\n[GNUPG:] TRUST_UNDEFINED" },
-};
-
-static void parse_gpg_output(struct signature_check *sigc)
-{
-	const char *buf = sigc->gpg_status;
-	int i;
-
-	/* Iterate over all search strings */
-	for (i = 0; i < ARRAY_SIZE(sigcheck_gpg_status); i++) {
-		const char *found, *next;
-
-		found = skip_prefix(buf, sigcheck_gpg_status[i].check + 1);
-		if (!found) {
-			found = strstr(buf, sigcheck_gpg_status[i].check);
-			if (!found)
-				continue;
-			found += strlen(sigcheck_gpg_status[i].check);
-		}
-		sigc->result = sigcheck_gpg_status[i].result;
-		/* The trust messages are not followed by key/signer information */
-		if (sigc->result != 'U') {
-			sigc->key = xmemdupz(found, 16);
-			found += 17;
-			next = strchrnul(found, '\n');
-			sigc->signer = xmemdupz(found, next - found);
-		}
-	}
-}
-
-void check_commit_signature(const struct commit* commit, struct signature_check *sigc)
-=======
 void check_commit_signature(const struct commit *commit, struct signature_check *sigc)
->>>>>>> 7f8779f2
 {
 	struct strbuf payload = STRBUF_INIT;
 	struct strbuf signature = STRBUF_INIT;

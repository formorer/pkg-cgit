--- conflicted
+++ resolved
@@ -255,14 +255,8 @@
 	struct strbuf err = STRBUF_INIT;
 	struct ref_transaction *transaction = NULL;
 	unsigned char *sha1 = xmalloc(targets * 20);
-<<<<<<< HEAD
-	char *msg;
-	int ret;
-	int i;
-=======
 	char *msg = NULL;
 	int i, ret = -1;
->>>>>>> 7f8779f2
 
 	save_commit_buffer = 0;
 
@@ -289,13 +283,6 @@
 	}
 
 	if (loop(walker))
-<<<<<<< HEAD
-		goto unlock_and_fail;
-
-	if (write_ref_log_details) {
-		msg = xmalloc(strlen(write_ref_log_details) + 12);
-		sprintf(msg, "fetch from %s", write_ref_log_details);
-=======
 		goto done;
 	if (!write_ref) {
 		ret = 0;
@@ -303,28 +290,12 @@
 	}
 	if (write_ref_log_details) {
 		msg = xstrfmt("fetch from %s", write_ref_log_details);
->>>>>>> 7f8779f2
 	} else {
 		msg = NULL;
 	}
 	for (i = 0; i < targets; i++) {
 		if (!write_ref[i])
 			continue;
-<<<<<<< HEAD
-		ret = write_ref_sha1(lock[i], &sha1[20 * i], msg ? msg : "fetch (unknown)");
-		lock[i] = NULL;
-		if (ret)
-			goto unlock_and_fail;
-	}
-	free(msg);
-
-	return 0;
-
-unlock_and_fail:
-	for (i = 0; i < targets; i++)
-		if (lock[i])
-			unlock_ref(lock[i]);
-=======
 		strbuf_reset(&refname);
 		strbuf_addf(&refname, "refs/%s", write_ref[i]);
 		if (ref_transaction_update(transaction, refname.buf,
@@ -341,7 +312,6 @@
 	}
 
 	ret = 0;
->>>>>>> 7f8779f2
 
 done:
 	ref_transaction_free(transaction);

#include "cache.h"
#include "commit.h"
#include "blob.h"
#include "diff.h"
#include "diffcore.h"
#include "quote.h"
#include "xdiff-interface.h"
#include "xdiff/xmacros.h"
#include "log-tree.h"
#include "refs.h"
#include "userdiff.h"
#include "sha1-array.h"
#include "revision.h"

static int compare_paths(const struct combine_diff_path *one,
			  const struct diff_filespec *two)
{
	if (!S_ISDIR(one->mode) && !S_ISDIR(two->mode))
		return strcmp(one->path, two->path);

	return base_name_compare(one->path, strlen(one->path), one->mode,
				 two->path, strlen(two->path), two->mode);
}

static struct combine_diff_path *intersect_paths(struct combine_diff_path *curr, int n, int num_parent)
{
	struct diff_queue_struct *q = &diff_queued_diff;
	struct combine_diff_path *p, **tail = &curr;
	int i, cmp;

	if (!n) {
		for (i = 0; i < q->nr; i++) {
			int len;
			const char *path;
			if (diff_unmodified_pair(q->queue[i]))
				continue;
			path = q->queue[i]->two->path;
			len = strlen(path);
			p = xmalloc(combine_diff_path_size(num_parent, len));
			p->path = (char *) &(p->parent[num_parent]);
			memcpy(p->path, path, len);
			p->path[len] = 0;
			p->next = NULL;
			memset(p->parent, 0,
			       sizeof(p->parent[0]) * num_parent);

			hashcpy(p->sha1, q->queue[i]->two->sha1);
			p->mode = q->queue[i]->two->mode;
			hashcpy(p->parent[n].sha1, q->queue[i]->one->sha1);
			p->parent[n].mode = q->queue[i]->one->mode;
			p->parent[n].status = q->queue[i]->status;
			*tail = p;
			tail = &p->next;
		}
		return curr;
	}

	/*
	 * paths in curr (linked list) and q->queue[] (array) are
	 * both sorted in the tree order.
	 */
	i = 0;
	while ((p = *tail) != NULL) {
		cmp = ((i >= q->nr)
		       ? -1 : compare_paths(p, q->queue[i]->two));

		if (cmp < 0) {
			/* p->path not in q->queue[]; drop it */
			*tail = p->next;
			free(p);
			continue;
		}

		if (cmp > 0) {
			/* q->queue[i] not in p->path; skip it */
			i++;
			continue;
		}

		hashcpy(p->parent[n].sha1, q->queue[i]->one->sha1);
		p->parent[n].mode = q->queue[i]->one->mode;
		p->parent[n].status = q->queue[i]->status;

		tail = &p->next;
		i++;
	}
	return curr;
}

/* Lines lost from parent */
struct lline {
	struct lline *next, *prev;
	int len;
	unsigned long parent_map;
	char line[FLEX_ARRAY];
};

/* Lines lost from current parent (before coalescing) */
struct plost {
	struct lline *lost_head, *lost_tail;
	int len;
};

/* Lines surviving in the merge result */
struct sline {
	/* Accumulated and coalesced lost lines */
	struct lline *lost;
	int lenlost;
	struct plost plost;
	char *bol;
	int len;
	/* bit 0 up to (N-1) are on if the parent has this line (i.e.
	 * we did not change it).
	 * bit N is used for "interesting" lines, including context.
	 * bit (N+1) is used for "do not show deletion before this".
	 */
	unsigned long flag;
	unsigned long *p_lno;
};

static int match_string_spaces(const char *line1, int len1,
			       const char *line2, int len2,
			       long flags)
{
	if (flags & XDF_WHITESPACE_FLAGS) {
		for (; len1 > 0 && XDL_ISSPACE(line1[len1 - 1]); len1--);
		for (; len2 > 0 && XDL_ISSPACE(line2[len2 - 1]); len2--);
	}

	if (!(flags & (XDF_IGNORE_WHITESPACE | XDF_IGNORE_WHITESPACE_CHANGE)))
		return (len1 == len2 && !memcmp(line1, line2, len1));

	while (len1 > 0 && len2 > 0) {
		len1--;
		len2--;
		if (XDL_ISSPACE(line1[len1]) || XDL_ISSPACE(line2[len2])) {
			if ((flags & XDF_IGNORE_WHITESPACE_CHANGE) &&
			    (!XDL_ISSPACE(line1[len1]) || !XDL_ISSPACE(line2[len2])))
				return 0;

			for (; len1 > 0 && XDL_ISSPACE(line1[len1]); len1--);
			for (; len2 > 0 && XDL_ISSPACE(line2[len2]); len2--);
		}
		if (line1[len1] != line2[len2])
			return 0;
	}

	if (flags & XDF_IGNORE_WHITESPACE) {
		/* Consume remaining spaces */
		for (; len1 > 0 && XDL_ISSPACE(line1[len1 - 1]); len1--);
		for (; len2 > 0 && XDL_ISSPACE(line2[len2 - 1]); len2--);
	}

	/* We matched full line1 and line2 */
	if (!len1 && !len2)
		return 1;

	return 0;
}

enum coalesce_direction { MATCH, BASE, NEW };

/* Coalesce new lines into base by finding LCS */
static struct lline *coalesce_lines(struct lline *base, int *lenbase,
				    struct lline *new, int lennew,
				    unsigned long parent, long flags)
{
	int **lcs;
	enum coalesce_direction **directions;
	struct lline *baseend, *newend = NULL;
	int i, j, origbaselen = *lenbase;

	if (new == NULL)
		return base;

	if (base == NULL) {
		*lenbase = lennew;
		return new;
	}

	/*
	 * Coalesce new lines into base by finding the LCS
	 * - Create the table to run dynamic programming
	 * - Compute the LCS
	 * - Then reverse read the direction structure:
	 *   - If we have MATCH, assign parent to base flag, and consume
	 *   both baseend and newend
	 *   - Else if we have BASE, consume baseend
	 *   - Else if we have NEW, insert newend lline into base and
	 *   consume newend
	 */
	lcs = xcalloc(origbaselen + 1, sizeof(int*));
	directions = xcalloc(origbaselen + 1, sizeof(enum coalesce_direction*));
	for (i = 0; i < origbaselen + 1; i++) {
		lcs[i] = xcalloc(lennew + 1, sizeof(int));
		directions[i] = xcalloc(lennew + 1, sizeof(enum coalesce_direction));
		directions[i][0] = BASE;
	}
	for (j = 1; j < lennew + 1; j++)
		directions[0][j] = NEW;

	for (i = 1, baseend = base; i < origbaselen + 1; i++) {
		for (j = 1, newend = new; j < lennew + 1; j++) {
			if (match_string_spaces(baseend->line, baseend->len,
						newend->line, newend->len, flags)) {
				lcs[i][j] = lcs[i - 1][j - 1] + 1;
				directions[i][j] = MATCH;
			} else if (lcs[i][j - 1] >= lcs[i - 1][j]) {
				lcs[i][j] = lcs[i][j - 1];
				directions[i][j] = NEW;
			} else {
				lcs[i][j] = lcs[i - 1][j];
				directions[i][j] = BASE;
			}
			if (newend->next)
				newend = newend->next;
		}
		if (baseend->next)
			baseend = baseend->next;
	}

	for (i = 0; i < origbaselen + 1; i++)
		free(lcs[i]);
	free(lcs);

	/* At this point, baseend and newend point to the end of each lists */
	i--;
	j--;
	while (i != 0 || j != 0) {
		if (directions[i][j] == MATCH) {
			baseend->parent_map |= 1<<parent;
			baseend = baseend->prev;
			newend = newend->prev;
			i--;
			j--;
		} else if (directions[i][j] == NEW) {
			struct lline *lline;

			lline = newend;
			/* Remove lline from new list and update newend */
			if (lline->prev)
				lline->prev->next = lline->next;
			else
				new = lline->next;
			if (lline->next)
				lline->next->prev = lline->prev;

			newend = lline->prev;
			j--;

			/* Add lline to base list */
			if (baseend) {
				lline->next = baseend->next;
				lline->prev = baseend;
				if (lline->prev)
					lline->prev->next = lline;
			}
			else {
				lline->next = base;
				base = lline;
			}
			(*lenbase)++;

			if (lline->next)
				lline->next->prev = lline;

		} else {
			baseend = baseend->prev;
			i--;
		}
	}

	newend = new;
	while (newend) {
		struct lline *lline = newend;
		newend = newend->next;
		free(lline);
	}

	for (i = 0; i < origbaselen + 1; i++)
		free(directions[i]);
	free(directions);

	return base;
}

static char *grab_blob(const unsigned char *sha1, unsigned int mode,
		       unsigned long *size, struct userdiff_driver *textconv,
		       const char *path)
{
	char *blob;
	enum object_type type;

	if (S_ISGITLINK(mode)) {
		blob = xmalloc(100);
		*size = snprintf(blob, 100,
				 "Subproject commit %s\n", sha1_to_hex(sha1));
	} else if (is_null_sha1(sha1)) {
		/* deleted blob */
		*size = 0;
		return xcalloc(1, 1);
	} else if (textconv) {
		struct diff_filespec *df = alloc_filespec(path);
		fill_filespec(df, sha1, 1, mode);
		*size = fill_textconv(textconv, df, &blob);
		free_filespec(df);
	} else {
		blob = read_sha1_file(sha1, &type, size);
		if (type != OBJ_BLOB)
			die("object '%s' is not a blob!", sha1_to_hex(sha1));
	}
	return blob;
}

static void append_lost(struct sline *sline, int n, const char *line, int len)
{
	struct lline *lline;
	unsigned long this_mask = (1UL<<n);
	if (line[len-1] == '\n')
		len--;

	lline = xmalloc(sizeof(*lline) + len + 1);
	lline->len = len;
	lline->next = NULL;
	lline->prev = sline->plost.lost_tail;
	if (lline->prev)
		lline->prev->next = lline;
	else
		sline->plost.lost_head = lline;
	sline->plost.lost_tail = lline;
	sline->plost.len++;
	lline->parent_map = this_mask;
	memcpy(lline->line, line, len);
	lline->line[len] = 0;
}

struct combine_diff_state {
	unsigned int lno;
	int ob, on, nb, nn;
	unsigned long nmask;
	int num_parent;
	int n;
	struct sline *sline;
	struct sline *lost_bucket;
};

static void consume_line(void *state_, char *line, unsigned long len)
{
	struct combine_diff_state *state = state_;
	if (5 < len && !memcmp("@@ -", line, 4)) {
		if (parse_hunk_header(line, len,
				      &state->ob, &state->on,
				      &state->nb, &state->nn))
			return;
		state->lno = state->nb;
		if (state->nn == 0) {
			/* @@ -X,Y +N,0 @@ removed Y lines
			 * that would have come *after* line N
			 * in the result.  Our lost buckets hang
			 * to the line after the removed lines,
			 *
			 * Note that this is correct even when N == 0,
			 * in which case the hunk removes the first
			 * line in the file.
			 */
			state->lost_bucket = &state->sline[state->nb];
			if (!state->nb)
				state->nb = 1;
		} else {
			state->lost_bucket = &state->sline[state->nb-1];
		}
		if (!state->sline[state->nb-1].p_lno)
			state->sline[state->nb-1].p_lno =
				xcalloc(state->num_parent,
					sizeof(unsigned long));
		state->sline[state->nb-1].p_lno[state->n] = state->ob;
		return;
	}
	if (!state->lost_bucket)
		return; /* not in any hunk yet */
	switch (line[0]) {
	case '-':
		append_lost(state->lost_bucket, state->n, line+1, len-1);
		break;
	case '+':
		state->sline[state->lno-1].flag |= state->nmask;
		state->lno++;
		break;
	}
}

static void combine_diff(const unsigned char *parent, unsigned int mode,
			 mmfile_t *result_file,
			 struct sline *sline, unsigned int cnt, int n,
			 int num_parent, int result_deleted,
			 struct userdiff_driver *textconv,
			 const char *path, long flags)
{
	unsigned int p_lno, lno;
	unsigned long nmask = (1UL << n);
	xpparam_t xpp;
	xdemitconf_t xecfg;
	mmfile_t parent_file;
	struct combine_diff_state state;
	unsigned long sz;

	if (result_deleted)
		return; /* result deleted */

	parent_file.ptr = grab_blob(parent, mode, &sz, textconv, path);
	parent_file.size = sz;
	memset(&xpp, 0, sizeof(xpp));
	xpp.flags = flags;
	memset(&xecfg, 0, sizeof(xecfg));
	memset(&state, 0, sizeof(state));
	state.nmask = nmask;
	state.sline = sline;
	state.lno = 1;
	state.num_parent = num_parent;
	state.n = n;

	xdi_diff_outf(&parent_file, result_file, consume_line, &state,
		      &xpp, &xecfg);
	free(parent_file.ptr);

	/* Assign line numbers for this parent.
	 *
	 * sline[lno].p_lno[n] records the first line number
	 * (counting from 1) for parent N if the final hunk display
	 * started by showing sline[lno] (possibly showing the lost
	 * lines attached to it first).
	 */
	for (lno = 0,  p_lno = 1; lno <= cnt; lno++) {
		struct lline *ll;
		sline[lno].p_lno[n] = p_lno;

		/* Coalesce new lines */
		if (sline[lno].plost.lost_head) {
			struct sline *sl = &sline[lno];
			sl->lost = coalesce_lines(sl->lost, &sl->lenlost,
						  sl->plost.lost_head,
						  sl->plost.len, n, flags);
			sl->plost.lost_head = sl->plost.lost_tail = NULL;
			sl->plost.len = 0;
		}

		/* How many lines would this sline advance the p_lno? */
		ll = sline[lno].lost;
		while (ll) {
			if (ll->parent_map & nmask)
				p_lno++; /* '-' means parent had it */
			ll = ll->next;
		}
		if (lno < cnt && !(sline[lno].flag & nmask))
			p_lno++; /* no '+' means parent had it */
	}
	sline[lno].p_lno[n] = p_lno; /* trailer */
}

static unsigned long context = 3;
static char combine_marker = '@';

static int interesting(struct sline *sline, unsigned long all_mask)
{
	/* If some parents lost lines here, or if we have added to
	 * some parent, it is interesting.
	 */
	return ((sline->flag & all_mask) || sline->lost);
}

static unsigned long adjust_hunk_tail(struct sline *sline,
				      unsigned long all_mask,
				      unsigned long hunk_begin,
				      unsigned long i)
{
	/* i points at the first uninteresting line.  If the last line
	 * of the hunk was interesting only because it has some
	 * deletion, then it is not all that interesting for the
	 * purpose of giving trailing context lines.  This is because
	 * we output '-' line and then unmodified sline[i-1] itself in
	 * that case which gives us one extra context line.
	 */
	if ((hunk_begin + 1 <= i) && !(sline[i-1].flag & all_mask))
		i--;
	return i;
}

static unsigned long find_next(struct sline *sline,
			       unsigned long mark,
			       unsigned long i,
			       unsigned long cnt,
			       int look_for_uninteresting)
{
	/* We have examined up to i-1 and are about to look at i.
	 * Find next interesting or uninteresting line.  Here,
	 * "interesting" does not mean interesting(), but marked by
	 * the give_context() function below (i.e. it includes context
	 * lines that are not interesting to interesting() function
	 * that are surrounded by interesting() ones.
	 */
	while (i <= cnt)
		if (look_for_uninteresting
		    ? !(sline[i].flag & mark)
		    : (sline[i].flag & mark))
			return i;
		else
			i++;
	return i;
}

static int give_context(struct sline *sline, unsigned long cnt, int num_parent)
{
	unsigned long all_mask = (1UL<<num_parent) - 1;
	unsigned long mark = (1UL<<num_parent);
	unsigned long no_pre_delete = (2UL<<num_parent);
	unsigned long i;

	/* Two groups of interesting lines may have a short gap of
	 * uninteresting lines.  Connect such groups to give them a
	 * bit of context.
	 *
	 * We first start from what the interesting() function says,
	 * and mark them with "mark", and paint context lines with the
	 * mark.  So interesting() would still say false for such context
	 * lines but they are treated as "interesting" in the end.
	 */
	i = find_next(sline, mark, 0, cnt, 0);
	if (cnt < i)
		return 0;

	while (i <= cnt) {
		unsigned long j = (context < i) ? (i - context) : 0;
		unsigned long k;

		/* Paint a few lines before the first interesting line. */
		while (j < i) {
			if (!(sline[j].flag & mark))
				sline[j].flag |= no_pre_delete;
			sline[j++].flag |= mark;
		}

	again:
		/* we know up to i is to be included.  where does the
		 * next uninteresting one start?
		 */
		j = find_next(sline, mark, i, cnt, 1);
		if (cnt < j)
			break; /* the rest are all interesting */

		/* lookahead context lines */
		k = find_next(sline, mark, j, cnt, 0);
		j = adjust_hunk_tail(sline, all_mask, i, j);

		if (k < j + context) {
			/* k is interesting and [j,k) are not, but
			 * paint them interesting because the gap is small.
			 */
			while (j < k)
				sline[j++].flag |= mark;
			i = k;
			goto again;
		}

		/* j is the first uninteresting line and there is
		 * no overlap beyond it within context lines.  Paint
		 * the trailing edge a bit.
		 */
		i = k;
		k = (j + context < cnt+1) ? j + context : cnt+1;
		while (j < k)
			sline[j++].flag |= mark;
	}
	return 1;
}

static int make_hunks(struct sline *sline, unsigned long cnt,
		       int num_parent, int dense)
{
	unsigned long all_mask = (1UL<<num_parent) - 1;
	unsigned long mark = (1UL<<num_parent);
	unsigned long i;
	int has_interesting = 0;

	for (i = 0; i <= cnt; i++) {
		if (interesting(&sline[i], all_mask))
			sline[i].flag |= mark;
		else
			sline[i].flag &= ~mark;
	}
	if (!dense)
		return give_context(sline, cnt, num_parent);

	/* Look at each hunk, and if we have changes from only one
	 * parent, or the changes are the same from all but one
	 * parent, mark that uninteresting.
	 */
	i = 0;
	while (i <= cnt) {
		unsigned long j, hunk_begin, hunk_end;
		unsigned long same_diff;
		while (i <= cnt && !(sline[i].flag & mark))
			i++;
		if (cnt < i)
			break; /* No more interesting hunks */
		hunk_begin = i;
		for (j = i + 1; j <= cnt; j++) {
			if (!(sline[j].flag & mark)) {
				/* Look beyond the end to see if there
				 * is an interesting line after this
				 * hunk within context span.
				 */
				unsigned long la; /* lookahead */
				int contin = 0;
				la = adjust_hunk_tail(sline, all_mask,
						     hunk_begin, j);
				la = (la + context < cnt + 1) ?
					(la + context) : cnt + 1;
				while (la && j <= --la) {
					if (sline[la].flag & mark) {
						contin = 1;
						break;
					}
				}
				if (!contin)
					break;
				j = la;
			}
		}
		hunk_end = j;

		/* [i..hunk_end) are interesting.  Now is it really
		 * interesting?  We check if there are only two versions
		 * and the result matches one of them.  That is, we look
		 * at:
		 *   (+) line, which records lines added to which parents;
		 *       this line appears in the result.
		 *   (-) line, which records from what parents the line
		 *       was removed; this line does not appear in the result.
		 * then check the set of parents the result has difference
		 * from, from all lines.  If there are lines that has
		 * different set of parents that the result has differences
		 * from, that means we have more than two versions.
		 *
		 * Even when we have only two versions, if the result does
		 * not match any of the parents, the it should be considered
		 * interesting.  In such a case, we would have all '+' line.
		 * After passing the above "two versions" test, that would
		 * appear as "the same set of parents" to be "all parents".
		 */
		same_diff = 0;
		has_interesting = 0;
		for (j = i; j < hunk_end && !has_interesting; j++) {
			unsigned long this_diff = sline[j].flag & all_mask;
			struct lline *ll = sline[j].lost;
			if (this_diff) {
				/* This has some changes.  Is it the
				 * same as others?
				 */
				if (!same_diff)
					same_diff = this_diff;
				else if (same_diff != this_diff) {
					has_interesting = 1;
					break;
				}
			}
			while (ll && !has_interesting) {
				/* Lost this line from these parents;
				 * who are they?  Are they the same?
				 */
				this_diff = ll->parent_map;
				if (!same_diff)
					same_diff = this_diff;
				else if (same_diff != this_diff) {
					has_interesting = 1;
				}
				ll = ll->next;
			}
		}

		if (!has_interesting && same_diff != all_mask) {
			/* This hunk is not that interesting after all */
			for (j = hunk_begin; j < hunk_end; j++)
				sline[j].flag &= ~mark;
		}
		i = hunk_end;
	}

	has_interesting = give_context(sline, cnt, num_parent);
	return has_interesting;
}

static void show_parent_lno(struct sline *sline, unsigned long l0, unsigned long l1, int n, unsigned long null_context)
{
	l0 = sline[l0].p_lno[n];
	l1 = sline[l1].p_lno[n];
	printf(" -%lu,%lu", l0, l1-l0-null_context);
}

static int hunk_comment_line(const char *bol)
{
	int ch;

	if (!bol)
		return 0;
	ch = *bol & 0xff;
	return (isalpha(ch) || ch == '_' || ch == '$');
}

static void show_line_to_eol(const char *line, int len, const char *reset)
{
	int saw_cr_at_eol = 0;
	if (len < 0)
		len = strlen(line);
	saw_cr_at_eol = (len && line[len-1] == '\r');

	printf("%.*s%s%s\n", len - saw_cr_at_eol, line,
	       reset,
	       saw_cr_at_eol ? "\r" : "");
}

static void dump_sline(struct sline *sline, const char *line_prefix,
		       unsigned long cnt, int num_parent,
		       int use_color, int result_deleted)
{
	unsigned long mark = (1UL<<num_parent);
	unsigned long no_pre_delete = (2UL<<num_parent);
	int i;
	unsigned long lno = 0;
	const char *c_frag = diff_get_color(use_color, DIFF_FRAGINFO);
	const char *c_func = diff_get_color(use_color, DIFF_FUNCINFO);
	const char *c_new = diff_get_color(use_color, DIFF_FILE_NEW);
	const char *c_old = diff_get_color(use_color, DIFF_FILE_OLD);
	const char *c_plain = diff_get_color(use_color, DIFF_PLAIN);
	const char *c_reset = diff_get_color(use_color, DIFF_RESET);

	if (result_deleted)
		return; /* result deleted */

	while (1) {
		unsigned long hunk_end;
		unsigned long rlines;
		const char *hunk_comment = NULL;
		unsigned long null_context = 0;

		while (lno <= cnt && !(sline[lno].flag & mark)) {
			if (hunk_comment_line(sline[lno].bol))
				hunk_comment = sline[lno].bol;
			lno++;
		}
		if (cnt < lno)
			break;
		else {
			for (hunk_end = lno + 1; hunk_end <= cnt; hunk_end++)
				if (!(sline[hunk_end].flag & mark))
					break;
		}
		rlines = hunk_end - lno;
		if (cnt < hunk_end)
			rlines--; /* pointing at the last delete hunk */

		if (!context) {
			/*
			 * Even when running with --unified=0, all
			 * lines in the hunk needs to be processed in
			 * the loop below in order to show the
			 * deletion recorded in lost_head.  However,
			 * we do not want to show the resulting line
			 * with all blank context markers in such a
			 * case.  Compensate.
			 */
			unsigned long j;
			for (j = lno; j < hunk_end; j++)
				if (!(sline[j].flag & (mark-1)))
					null_context++;
			rlines -= null_context;
		}

		printf("%s%s", line_prefix, c_frag);
		for (i = 0; i <= num_parent; i++) putchar(combine_marker);
		for (i = 0; i < num_parent; i++)
			show_parent_lno(sline, lno, hunk_end, i, null_context);
		printf(" +%lu,%lu ", lno+1, rlines);
		for (i = 0; i <= num_parent; i++) putchar(combine_marker);

		if (hunk_comment) {
			int comment_end = 0;
			for (i = 0; i < 40; i++) {
				int ch = hunk_comment[i] & 0xff;
				if (!ch || ch == '\n')
					break;
				if (!isspace(ch))
				    comment_end = i;
			}
			if (comment_end)
				printf("%s%s %s%s", c_reset,
						    c_plain, c_reset,
						    c_func);
			for (i = 0; i < comment_end; i++)
				putchar(hunk_comment[i]);
		}

		printf("%s\n", c_reset);
		while (lno < hunk_end) {
			struct lline *ll;
			int j;
			unsigned long p_mask;
			struct sline *sl = &sline[lno++];
			ll = (sl->flag & no_pre_delete) ? NULL : sl->lost;
			while (ll) {
				printf("%s%s", line_prefix, c_old);
				for (j = 0; j < num_parent; j++) {
					if (ll->parent_map & (1UL<<j))
						putchar('-');
					else
						putchar(' ');
				}
				show_line_to_eol(ll->line, -1, c_reset);
				ll = ll->next;
			}
			if (cnt < lno)
				break;
			p_mask = 1;
			fputs(line_prefix, stdout);
			if (!(sl->flag & (mark-1))) {
				/*
				 * This sline was here to hang the
				 * lost lines in front of it.
				 */
				if (!context)
					continue;
				fputs(c_plain, stdout);
			}
			else
				fputs(c_new, stdout);
			for (j = 0; j < num_parent; j++) {
				if (p_mask & sl->flag)
					putchar('+');
				else
					putchar(' ');
				p_mask <<= 1;
			}
			show_line_to_eol(sl->bol, sl->len, c_reset);
		}
	}
}

static void reuse_combine_diff(struct sline *sline, unsigned long cnt,
			       int i, int j)
{
	/* We have already examined parent j and we know parent i
	 * and parent j are the same, so reuse the combined result
	 * of parent j for parent i.
	 */
	unsigned long lno, imask, jmask;
	imask = (1UL<<i);
	jmask = (1UL<<j);

	for (lno = 0; lno <= cnt; lno++) {
		struct lline *ll = sline->lost;
		sline->p_lno[i] = sline->p_lno[j];
		while (ll) {
			if (ll->parent_map & jmask)
				ll->parent_map |= imask;
			ll = ll->next;
		}
		if (sline->flag & jmask)
			sline->flag |= imask;
		sline++;
	}
	/* the overall size of the file (sline[cnt]) */
	sline->p_lno[i] = sline->p_lno[j];
}

static void dump_quoted_path(const char *head,
			     const char *prefix,
			     const char *path,
			     const char *line_prefix,
			     const char *c_meta, const char *c_reset)
{
	static struct strbuf buf = STRBUF_INIT;

	strbuf_reset(&buf);
	strbuf_addstr(&buf, line_prefix);
	strbuf_addstr(&buf, c_meta);
	strbuf_addstr(&buf, head);
	quote_two_c_style(&buf, prefix, path, 0);
	strbuf_addstr(&buf, c_reset);
	puts(buf.buf);
}

static void show_combined_header(struct combine_diff_path *elem,
				 int num_parent,
				 int dense,
				 struct rev_info *rev,
				 const char *line_prefix,
				 int mode_differs,
				 int show_file_header)
{
	struct diff_options *opt = &rev->diffopt;
	int abbrev = DIFF_OPT_TST(opt, FULL_INDEX) ? 40 : DEFAULT_ABBREV;
	const char *a_prefix = opt->a_prefix ? opt->a_prefix : "a/";
	const char *b_prefix = opt->b_prefix ? opt->b_prefix : "b/";
	const char *c_meta = diff_get_color_opt(opt, DIFF_METAINFO);
	const char *c_reset = diff_get_color_opt(opt, DIFF_RESET);
	const char *abb;
	int added = 0;
	int deleted = 0;
	int i;

	if (rev->loginfo && !rev->no_commit_id)
		show_log(rev);

	dump_quoted_path(dense ? "diff --cc " : "diff --combined ",
			 "", elem->path, line_prefix, c_meta, c_reset);
	printf("%s%sindex ", line_prefix, c_meta);
	for (i = 0; i < num_parent; i++) {
		abb = find_unique_abbrev(elem->parent[i].sha1,
					 abbrev);
		printf("%s%s", i ? "," : "", abb);
	}
	abb = find_unique_abbrev(elem->sha1, abbrev);
	printf("..%s%s\n", abb, c_reset);

	if (mode_differs) {
		deleted = !elem->mode;

		/* We say it was added if nobody had it */
		added = !deleted;
		for (i = 0; added && i < num_parent; i++)
			if (elem->parent[i].status !=
			    DIFF_STATUS_ADDED)
				added = 0;
		if (added)
			printf("%s%snew file mode %06o",
			       line_prefix, c_meta, elem->mode);
		else {
			if (deleted)
				printf("%s%sdeleted file ",
				       line_prefix, c_meta);
			printf("mode ");
			for (i = 0; i < num_parent; i++) {
				printf("%s%06o", i ? "," : "",
				       elem->parent[i].mode);
			}
			if (elem->mode)
				printf("..%06o", elem->mode);
		}
		printf("%s\n", c_reset);
	}

	if (!show_file_header)
		return;

	if (added)
		dump_quoted_path("--- ", "", "/dev/null",
				 line_prefix, c_meta, c_reset);
	else
		dump_quoted_path("--- ", a_prefix, elem->path,
				 line_prefix, c_meta, c_reset);
	if (deleted)
		dump_quoted_path("+++ ", "", "/dev/null",
				 line_prefix, c_meta, c_reset);
	else
		dump_quoted_path("+++ ", b_prefix, elem->path,
				 line_prefix, c_meta, c_reset);
}

static void show_patch_diff(struct combine_diff_path *elem, int num_parent,
			    int dense, int working_tree_file,
			    struct rev_info *rev)
{
	struct diff_options *opt = &rev->diffopt;
	unsigned long result_size, cnt, lno;
	int result_deleted = 0;
	char *result, *cp;
	struct sline *sline; /* survived lines */
	int mode_differs = 0;
	int i, show_hunks;
	mmfile_t result_file;
	struct userdiff_driver *userdiff;
	struct userdiff_driver *textconv = NULL;
	int is_binary;
	const char *line_prefix = diff_line_prefix(opt);

	context = opt->context;
	userdiff = userdiff_find_by_path(elem->path);
	if (!userdiff)
		userdiff = userdiff_find_by_name("default");
	if (DIFF_OPT_TST(opt, ALLOW_TEXTCONV))
		textconv = userdiff_get_textconv(userdiff);

	/* Read the result of merge first */
	if (!working_tree_file)
		result = grab_blob(elem->sha1, elem->mode, &result_size,
				   textconv, elem->path);
	else {
		/* Used by diff-tree to read from the working tree */
		struct stat st;
		int fd = -1;

		if (lstat(elem->path, &st) < 0)
			goto deleted_file;

		if (S_ISLNK(st.st_mode)) {
			struct strbuf buf = STRBUF_INIT;

			if (strbuf_readlink(&buf, elem->path, st.st_size) < 0) {
				error("readlink(%s): %s", elem->path,
				      strerror(errno));
				return;
			}
			result_size = buf.len;
			result = strbuf_detach(&buf, NULL);
			elem->mode = canon_mode(st.st_mode);
		} else if (S_ISDIR(st.st_mode)) {
			unsigned char sha1[20];
			if (resolve_gitlink_ref(elem->path, "HEAD", sha1) < 0)
				result = grab_blob(elem->sha1, elem->mode,
						   &result_size, NULL, NULL);
			else
				result = grab_blob(sha1, elem->mode,
						   &result_size, NULL, NULL);
		} else if (textconv) {
			struct diff_filespec *df = alloc_filespec(elem->path);
			fill_filespec(df, null_sha1, 0, st.st_mode);
			result_size = fill_textconv(textconv, df, &result);
			free_filespec(df);
		} else if (0 <= (fd = open(elem->path, O_RDONLY))) {
			size_t len = xsize_t(st.st_size);
			ssize_t done;
			int is_file, i;

			elem->mode = canon_mode(st.st_mode);
			/* if symlinks don't work, assume symlink if all parents
			 * are symlinks
			 */
			is_file = has_symlinks;
			for (i = 0; !is_file && i < num_parent; i++)
				is_file = !S_ISLNK(elem->parent[i].mode);
			if (!is_file)
				elem->mode = canon_mode(S_IFLNK);

			result_size = len;
			result = xmalloc(len + 1);

			done = read_in_full(fd, result, len);
			if (done < 0)
				die_errno("read error '%s'", elem->path);
			else if (done < len)
				die("early EOF '%s'", elem->path);

			result[len] = 0;

			/* If not a fake symlink, apply filters, e.g. autocrlf */
			if (is_file) {
				struct strbuf buf = STRBUF_INIT;

				if (convert_to_git(elem->path, result, len, &buf, safe_crlf)) {
					free(result);
					result = strbuf_detach(&buf, &len);
					result_size = len;
				}
			}
		}
		else {
		deleted_file:
			result_deleted = 1;
			result_size = 0;
			elem->mode = 0;
			result = xcalloc(1, 1);
		}

		if (0 <= fd)
			close(fd);
	}

	for (i = 0; i < num_parent; i++) {
		if (elem->parent[i].mode != elem->mode) {
			mode_differs = 1;
			break;
		}
	}

	if (textconv)
		is_binary = 0;
	else if (userdiff->binary != -1)
		is_binary = userdiff->binary;
	else {
		is_binary = buffer_is_binary(result, result_size);
		for (i = 0; !is_binary && i < num_parent; i++) {
			char *buf;
			unsigned long size;
			buf = grab_blob(elem->parent[i].sha1,
					elem->parent[i].mode,
					&size, NULL, NULL);
			if (buffer_is_binary(buf, size))
				is_binary = 1;
			free(buf);
		}
	}
	if (is_binary) {
		show_combined_header(elem, num_parent, dense, rev,
				     line_prefix, mode_differs, 0);
		printf("Binary files differ\n");
		free(result);
		return;
	}

	for (cnt = 0, cp = result; cp < result + result_size; cp++) {
		if (*cp == '\n')
			cnt++;
	}
	if (result_size && result[result_size-1] != '\n')
		cnt++; /* incomplete line */

	sline = xcalloc(cnt+2, sizeof(*sline));
	sline[0].bol = result;
	for (lno = 0, cp = result; cp < result + result_size; cp++) {
		if (*cp == '\n') {
			sline[lno].len = cp - sline[lno].bol;
			lno++;
			if (lno < cnt)
				sline[lno].bol = cp + 1;
		}
	}
	if (result_size && result[result_size-1] != '\n')
		sline[cnt-1].len = result_size - (sline[cnt-1].bol - result);

	result_file.ptr = result;
	result_file.size = result_size;

	/* Even p_lno[cnt+1] is valid -- that is for the end line number
	 * for deletion hunk at the end.
	 */
	sline[0].p_lno = xcalloc((cnt+2) * num_parent, sizeof(unsigned long));
	for (lno = 0; lno <= cnt; lno++)
		sline[lno+1].p_lno = sline[lno].p_lno + num_parent;

	for (i = 0; i < num_parent; i++) {
		int j;
		for (j = 0; j < i; j++) {
			if (!hashcmp(elem->parent[i].sha1,
				     elem->parent[j].sha1)) {
				reuse_combine_diff(sline, cnt, i, j);
				break;
			}
		}
		if (i <= j)
			combine_diff(elem->parent[i].sha1,
				     elem->parent[i].mode,
				     &result_file, sline,
				     cnt, i, num_parent, result_deleted,
				     textconv, elem->path, opt->xdl_opts);
	}

	show_hunks = make_hunks(sline, cnt, num_parent, dense);

	if (show_hunks || mode_differs || working_tree_file) {
		show_combined_header(elem, num_parent, dense, rev,
				     line_prefix, mode_differs, 1);
		dump_sline(sline, line_prefix, cnt, num_parent,
			   opt->use_color, result_deleted);
	}
	free(result);

	for (lno = 0; lno < cnt; lno++) {
		if (sline[lno].lost) {
			struct lline *ll = sline[lno].lost;
			while (ll) {
				struct lline *tmp = ll;
				ll = ll->next;
				free(tmp);
			}
		}
	}
	free(sline[0].p_lno);
	free(sline);
}

static void show_raw_diff(struct combine_diff_path *p, int num_parent, struct rev_info *rev)
{
	struct diff_options *opt = &rev->diffopt;
	int line_termination, inter_name_termination, i;
	const char *line_prefix = diff_line_prefix(opt);

	line_termination = opt->line_termination;
	inter_name_termination = '\t';
	if (!line_termination)
		inter_name_termination = 0;

	if (rev->loginfo && !rev->no_commit_id)
		show_log(rev);


	if (opt->output_format & DIFF_FORMAT_RAW) {
		printf("%s", line_prefix);

		/* As many colons as there are parents */
		for (i = 0; i < num_parent; i++)
			putchar(':');

		/* Show the modes */
		for (i = 0; i < num_parent; i++)
			printf("%06o ", p->parent[i].mode);
		printf("%06o", p->mode);

		/* Show sha1's */
		for (i = 0; i < num_parent; i++)
			printf(" %s", diff_unique_abbrev(p->parent[i].sha1,
							 opt->abbrev));
		printf(" %s ", diff_unique_abbrev(p->sha1, opt->abbrev));
	}

	if (opt->output_format & (DIFF_FORMAT_RAW | DIFF_FORMAT_NAME_STATUS)) {
		for (i = 0; i < num_parent; i++)
			putchar(p->parent[i].status);
		putchar(inter_name_termination);
	}

	write_name_quoted(p->path, stdout, line_termination);
}

/*
 * The result (p->elem) is from the working tree and their
 * parents are typically from multiple stages during a merge
 * (i.e. diff-files) or the state in HEAD and in the index
 * (i.e. diff-index).
 */
void show_combined_diff(struct combine_diff_path *p,
		       int num_parent,
		       int dense,
		       struct rev_info *rev)
{
	struct diff_options *opt = &rev->diffopt;

	if (opt->output_format & (DIFF_FORMAT_RAW |
				  DIFF_FORMAT_NAME |
				  DIFF_FORMAT_NAME_STATUS))
		show_raw_diff(p, num_parent, rev);
	else if (opt->output_format & DIFF_FORMAT_PATCH)
		show_patch_diff(p, num_parent, dense, 1, rev);
}

static void free_combined_pair(struct diff_filepair *pair)
{
	free(pair->two);
	free(pair);
}

/*
 * A combine_diff_path expresses N parents on the LHS against 1 merge
 * result. Synthesize a diff_filepair that has N entries on the "one"
 * side and 1 entry on the "two" side.
 *
 * In the future, we might want to add more data to combine_diff_path
 * so that we can fill fields we are ignoring (most notably, size) here,
 * but currently nobody uses it, so this should suffice for now.
 */
static struct diff_filepair *combined_pair(struct combine_diff_path *p,
					   int num_parent)
{
	int i;
	struct diff_filepair *pair;
	struct diff_filespec *pool;

	pair = xmalloc(sizeof(*pair));
	pool = xcalloc(num_parent + 1, sizeof(struct diff_filespec));
	pair->one = pool + 1;
	pair->two = pool;

	for (i = 0; i < num_parent; i++) {
		pair->one[i].path = p->path;
		pair->one[i].mode = p->parent[i].mode;
		hashcpy(pair->one[i].sha1, p->parent[i].sha1);
		pair->one[i].sha1_valid = !is_null_sha1(p->parent[i].sha1);
		pair->one[i].has_more_entries = 1;
	}
	pair->one[num_parent - 1].has_more_entries = 0;

	pair->two->path = p->path;
	pair->two->mode = p->mode;
	hashcpy(pair->two->sha1, p->sha1);
	pair->two->sha1_valid = !is_null_sha1(p->sha1);
	return pair;
}

static void handle_combined_callback(struct diff_options *opt,
				     struct combine_diff_path *paths,
				     int num_parent,
				     int num_paths)
{
	struct combine_diff_path *p;
	struct diff_queue_struct q;
	int i;

	q.queue = xcalloc(num_paths, sizeof(struct diff_filepair *));
	q.alloc = num_paths;
	q.nr = num_paths;
	for (i = 0, p = paths; p; p = p->next)
		q.queue[i++] = combined_pair(p, num_parent);
	opt->format_callback(&q, opt, opt->format_callback_data);
	for (i = 0; i < num_paths; i++)
		free_combined_pair(q.queue[i]);
	free(q.queue);
}

static const char *path_path(void *obj)
{
	struct combine_diff_path *path = (struct combine_diff_path *)obj;

	return path->path;
}

void diff_tree_combined(const unsigned char *sha1,
			const struct sha1_array *parents,
			int dense,
			struct rev_info *rev)
{
	struct diff_options *opt = &rev->diffopt;
	struct diff_options diffopts;
	struct combine_diff_path *p, *paths = NULL;
	int i, num_paths, needsep, show_log_first, num_parent = parents->nr;
<<<<<<< HEAD
=======
	int need_generic_pathscan;

	/* nothing to do, if no parents */
	if (!num_parent)
		return;

	show_log_first = !!rev->loginfo && !rev->no_commit_id;
	needsep = 0;
	if (show_log_first) {
		show_log(rev);

		if (rev->verbose_header && opt->output_format &&
		    opt->output_format != DIFF_FORMAT_NO_OUTPUT &&
		    !commit_format_is_empty(rev->commit_format))
			printf("%s%c", diff_line_prefix(opt),
			       opt->line_termination);
	}
>>>>>>> 7f8779f2

	diffopts = *opt;
	copy_pathspec(&diffopts.pathspec, &opt->pathspec);
	diffopts.output_format = DIFF_FORMAT_NO_OUTPUT;
	DIFF_OPT_SET(&diffopts, RECURSIVE);
	DIFF_OPT_CLR(&diffopts, ALLOW_EXTERNAL);
	/* tell diff_tree to emit paths in sorted (=tree) order */
	diffopts.orderfile = NULL;

	show_log_first = !!rev->loginfo && !rev->no_commit_id;
	needsep = 0;
	/* find set of paths that everybody touches */
	for (i = 0; i < num_parent; i++) {
		/* show stat against the first parent even
		 * when doing combined diff.
		 */
		int stat_opt = (opt->output_format &
				(DIFF_FORMAT_NUMSTAT|DIFF_FORMAT_DIFFSTAT));
		if (i == 0 && stat_opt)
			diffopts.output_format = stat_opt;
		else
			diffopts.output_format = DIFF_FORMAT_NO_OUTPUT;
		diff_tree_sha1(parents->sha1[i], sha1, "", &diffopts);
		diffcore_std(&diffopts);
		paths = intersect_paths(paths, i, num_parent);

		if (show_log_first && i == 0) {
			show_log(rev);

			if (rev->verbose_header && opt->output_format &&
			    opt->output_format != DIFF_FORMAT_NO_OUTPUT)
				printf("%s%c", diff_line_prefix(opt),
				       opt->line_termination);
		}

		/* if showing diff, show it in requested order */
		if (diffopts.output_format != DIFF_FORMAT_NO_OUTPUT &&
		    opt->orderfile) {
			diffcore_order(opt->orderfile);
		}

		diff_flush(&diffopts);
	}

	/* find out number of surviving paths */
	for (num_paths = 0, p = paths; p; p = p->next)
		num_paths++;

	/* order paths according to diffcore_order */
	if (opt->orderfile && num_paths) {
		struct obj_order *o;

		o = xmalloc(sizeof(*o) * num_paths);
		for (i = 0, p = paths; p; p = p->next, i++)
			o[i].obj = p;
		order_objects(opt->orderfile, path_path, o, num_paths);
		for (i = 0; i < num_paths - 1; i++) {
			p = o[i].obj;
			p->next = o[i+1].obj;
		}

		p = o[num_paths-1].obj;
		p->next = NULL;
		paths = o[0].obj;
		free(o);
	}


	if (num_paths) {
		if (opt->output_format & (DIFF_FORMAT_RAW |
					  DIFF_FORMAT_NAME |
					  DIFF_FORMAT_NAME_STATUS)) {
			for (p = paths; p; p = p->next)
				show_raw_diff(p, num_parent, rev);
			needsep = 1;
		}
		else if (opt->output_format &
			 (DIFF_FORMAT_NUMSTAT|DIFF_FORMAT_DIFFSTAT))
			needsep = 1;
		else if (opt->output_format & DIFF_FORMAT_CALLBACK)
			handle_combined_callback(opt, paths, num_parent, num_paths);

		if (opt->output_format & DIFF_FORMAT_PATCH) {
			if (needsep)
				printf("%s%c", diff_line_prefix(opt),
				       opt->line_termination);
			for (p = paths; p; p = p->next)
				show_patch_diff(p, num_parent, dense,
						0, rev);
		}
	}

	/* Clean things up */
	while (paths) {
		struct combine_diff_path *tmp = paths;
		paths = paths->next;
		free(tmp);
	}

	free_pathspec(&diffopts.pathspec);
}

void diff_tree_combined_merge(const struct commit *commit, int dense,
			      struct rev_info *rev)
{
	struct commit_list *parent = get_saved_parents(rev, commit);
	struct sha1_array parents = SHA1_ARRAY_INIT;

	while (parent) {
		sha1_array_append(&parents, parent->item->object.sha1);
		parent = parent->next;
	}
	diff_tree_combined(commit->object.sha1, &parents, dense, rev);
	sha1_array_clear(&parents);
}<|MERGE_RESOLUTION|>--- conflicted
+++ resolved
@@ -1320,8 +1320,6 @@
 	struct diff_options diffopts;
 	struct combine_diff_path *p, *paths = NULL;
 	int i, num_paths, needsep, show_log_first, num_parent = parents->nr;
-<<<<<<< HEAD
-=======
 	int need_generic_pathscan;
 
 	/* nothing to do, if no parents */
@@ -1339,7 +1337,6 @@
 			printf("%s%c", diff_line_prefix(opt),
 			       opt->line_termination);
 	}
->>>>>>> 7f8779f2
 
 	diffopts = *opt;
 	copy_pathspec(&diffopts.pathspec, &opt->pathspec);

--- conflicted
+++ resolved
@@ -1954,18 +1954,8 @@
 	true. You should not generally need to turn this off unless
 	you are debugging pack bitmaps.
 
-<<<<<<< HEAD
-pack.writebitmaps::
-	When true, git will write a bitmap index when packing all
-	objects to disk (e.g., when `git repack -a` is run).  This
-	index can speed up the "counting objects" phase of subsequent
-	packs created for clones and fetches, at the cost of some disk
-	space and extra time spent on the initial repack.  Defaults to
-	false.
-=======
 pack.writebitmaps (deprecated)::
 	This is a deprecated synonym for `repack.writeBitmaps`.
->>>>>>> 7f8779f2
 
 pack.writeBitmapHashCache::
 	When true, git will include a "hash cache" section in the bitmap

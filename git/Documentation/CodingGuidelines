Like other projects, we also have some guidelines to keep to the
code.  For Git in general, three rough rules are:

 - Most importantly, we never say "It's in POSIX; we'll happily
   ignore your needs should your system not conform to it."
   We live in the real world.

 - However, we often say "Let's stay away from that construct,
   it's not even in POSIX".

 - In spite of the above two rules, we sometimes say "Although
   this is not in POSIX, it (is so convenient | makes the code
   much more readable | has other good characteristics) and
   practically all the platforms we care about support it, so
   let's use it".

   Again, we live in the real world, and it is sometimes a
   judgement call, the decision based more on real world
   constraints people face than what the paper standard says.

Make your code readable and sensible, and don't try to be clever.

As for more concrete guidelines, just imitate the existing code
(this is a good guideline, no matter which project you are
contributing to). It is always preferable to match the _local_
convention. New code added to Git suite is expected to match
the overall style of existing code. Modifications to existing
code is expected to match the style the surrounding code already
uses (even if it doesn't match the overall style of existing code).

But if you must have a list of rules, here they are.

For shell scripts specifically (not exhaustive):

 - We use tabs for indentation.

 - Case arms are indented at the same depth as case and esac lines.

 - Redirection operators should be written with space before, but no
   space after them.  In other words, write 'echo test >"$file"'
   instead of 'echo test> $file' or 'echo test > $file'.  Note that
   even though it is not required by POSIX to double-quote the
   redirection target in a variable (as shown above), our code does so
   because some versions of bash issue a warning without the quotes.

 - We prefer $( ... ) for command substitution; unlike ``, it
   properly nests.  It should have been the way Bourne spelled
   it from day one, but unfortunately isn't.

 - If you want to find out if a command is available on the user's
   $PATH, you should use 'type <command>', instead of 'which <command>'.
   The output of 'which' is not machine parseable and its exit code
   is not reliable across platforms.

 - We use POSIX compliant parameter substitutions and avoid bashisms;
   namely:

   - We use ${parameter-word} and its [-=?+] siblings, and their
     colon'ed "unset or null" form.

   - We use ${parameter#word} and its [#%] siblings, and their
     doubled "longest matching" form.

   - No "Substring Expansion" ${parameter:offset:length}.

   - No shell arrays.

   - No strlen ${#parameter}.

   - No pattern replacement ${parameter/pattern/string}.

 - We use Arithmetic Expansion $(( ... )).

 - Inside Arithmetic Expansion, spell shell variables with $ in front
   of them, as some shells do not grok $((x)) while accepting $(($x))
   just fine (e.g. dash older than 0.5.4).

 - We do not use Process Substitution <(list) or >(list).

 - Do not write control structures on a single line with semicolon.
   "then" should be on the next line for if statements, and "do"
   should be on the next line for "while" and "for".

 - We prefer "test" over "[ ... ]".

 - We do not write the noiseword "function" in front of shell
   functions.

 - We prefer a space between the function name and the parentheses. The
   opening "{" should also be on the same line.
   E.g.: my_function () {

 - As to use of grep, stick to a subset of BRE (namely, no \{m,n\},
   [::], [==], or [..]) for portability.

   - We do not use \{m,n\};

   - We do not use -E;

   - We do not use ? or + (which are \{0,1\} and \{1,\}
     respectively in BRE) but that goes without saying as these
     are ERE elements not BRE (note that \? and \+ are not even part
     of BRE -- making them accessible from BRE is a GNU extension).

 - Use Git's gettext wrappers in git-sh-i18n to make the user
   interface translatable. See "Marking strings for translation" in
   po/README.

For C programs:

 - We use tabs to indent, and interpret tabs as taking up to
   8 spaces.

 - We try to keep to at most 80 characters per line.

 - We try to support a wide range of C compilers to compile Git with,
   including old ones. That means that you should not use C99
   initializers, even if a lot of compilers grok it.

 - Variables have to be declared at the beginning of the block.

 - NULL pointers shall be written as NULL, not as 0.

 - When declaring pointers, the star sides with the variable
   name, i.e. "char *string", not "char* string" or
   "char * string".  This makes it easier to understand code
   like "char *string, c;".

 - Use whitespace around operators and keywords, but not inside
   parentheses and not around functions. So:

        while (condition)
		func(bar + 1);

   and not:

        while( condition )
		func (bar+1);

 - We avoid using braces unnecessarily.  I.e.

	if (bla) {
		x = 1;
	}

   is frowned upon.  A gray area is when the statement extends
   over a few lines, and/or you have a lengthy comment atop of
   it.  Also, like in the Linux kernel, if there is a long list
   of "else if" statements, it can make sense to add braces to
   single line blocks.

 - We try to avoid assignments inside if().

 - Try to make your code understandable.  You may put comments
   in, but comments invariably tend to stale out when the code
   they were describing changes.  Often splitting a function
   into two makes the intention of the code much clearer.

 - Multi-line comments include their delimiters on separate lines from
   the text.  E.g.

	/*
	 * A very long
	 * multi-line comment.
	 */

   Note however that a comment that explains a translatable string to
   translators uses a convention of starting with a magic token
   "TRANSLATORS: " immediately after the opening delimiter, even when
   it spans multiple lines.  We do not add an asterisk at the beginning
   of each line, either.  E.g.

	/* TRANSLATORS: here is a comment that explains the string
	   to be translated, that follows immediately after it */
	_("Here is a translatable string explained by the above.");

 - Double negation is often harder to understand than no negation
   at all.

 - Some clever tricks, like using the !! operator with arithmetic
   constructs, can be extremely confusing to others.  Avoid them,
   unless there is a compelling reason to use them.

 - Use the API.  No, really.  We have a strbuf (variable length
   string), several arrays with the ALLOC_GROW() macro, a
   string_list for sorted string lists, a hash map (mapping struct
   objects) named "struct decorate", amongst other things.

 - When you come up with an API, document it.

 - The first #include in C files, except in platform specific
   compat/ implementations, should be git-compat-util.h or another
   header file that includes it, such as cache.h or builtin.h.

 - If you are planning a new command, consider writing it in shell
   or perl first, so that changes in semantics can be easily
   changed and discussed.  Many Git commands started out like
   that, and a few are still scripts.

 - Avoid introducing a new dependency into Git. This means you
   usually should stay away from scripting languages not already
   used in the Git core command set (unless your command is clearly
   separate from it, such as an importer to convert random-scm-X
   repositories to Git).

 - When we pass <string, length> pair to functions, we should try to
   pass them in that order.

 - Use Git's gettext wrappers to make the user interface
   translatable. See "Marking strings for translation" in po/README.

For Perl programs:

 - Most of the C guidelines above apply.

 - We try to support Perl 5.8 and later ("use Perl 5.008").

 - use strict and use warnings are strongly preferred.

 - Don't overuse statement modifiers unless using them makes the
   result easier to follow.

	... do something ...
	do_this() unless (condition);
        ... do something else ...

   is more readable than:

	... do something ...
	unless (condition) {
		do_this();
	}
        ... do something else ...

   *only* when the condition is so rare that do_this() will be almost
   always called.

 - We try to avoid assignments inside "if ()" conditions.

 - Learn and use Git.pm if you need that functionality.

 - For Emacs, it's useful to put the following in
   GIT_CHECKOUT/.dir-locals.el, assuming you use cperl-mode:

    ;; note the first part is useful for C editing, too
    ((nil . ((indent-tabs-mode . t)
                  (tab-width . 8)
                  (fill-column . 80)))
     (cperl-mode . ((cperl-indent-level . 8)
                    (cperl-extra-newline-before-brace . nil)
                    (cperl-merge-trailing-else . t))))

For Python scripts:

 - We follow PEP-8 (http://www.python.org/dev/peps/pep-0008/).

 - As a minimum, we aim to be compatible with Python 2.6 and 2.7.

 - Where required libraries do not restrict us to Python 2, we try to
   also be compatible with Python 3.1 and later.

 - When you must differentiate between Unicode literals and byte string
   literals, it is OK to use the 'b' prefix.  Even though the Python
   documentation for version 2.6 does not mention this prefix, it has
   been supported since version 2.6.0.

<<<<<<< HEAD
=======
Error Messages

 - Do not end error messages with a full stop.

 - Do not capitalize ("unable to open %s", not "Unable to open %s")

 - Say what the error is first ("cannot open %s", not "%s: cannot open")


Externally Visible Names

 - For configuration variable names, follow the existing convention:

   . The section name indicates the affected subsystem.

   . The subsection name, if any, indicates which of an unbounded set
     of things to set the value for.

   . The variable name describes the effect of tweaking this knob.

   The section and variable names that consist of multiple words are
   formed by concatenating the words without punctuations (e.g. `-`),
   and are broken using bumpyCaps in documentation as a hint to the
   reader.

   When choosing the variable namespace, do not use variable name for
   specifying possibly unbounded set of things, most notably anything
   an end user can freely come up with (e.g. branch names).  Instead,
   use subsection names or variable values, like the existing variable
   branch.<name>.description does.


>>>>>>> 7f8779f2
Writing Documentation:

 Most (if not all) of the documentation pages are written in the
 AsciiDoc format in *.txt files (e.g. Documentation/git.txt), and
 processed into HTML and manpages (e.g. git.html and git.1 in the
 same directory).

 The documentation liberally mixes US and UK English (en_US/UK)
 norms for spelling and grammar, which is somewhat unfortunate.
 In an ideal world, it would have been better if it consistently
 used only one and not the other, and we would have picked en_US
 (if you wish to correct the English of some of the existing
 documentation, please see the documentation-related advice in the
 Documentation/SubmittingPatches file).

 Every user-visible change should be reflected in the documentation.
 The same general rule as for code applies -- imitate the existing
 conventions.

 A few commented examples follow to provide reference when writing or
 modifying command usage strings and synopsis sections in the manual
 pages:

 Placeholders are spelled in lowercase and enclosed in angle brackets:
   <file>
   --sort=<key>
   --abbrev[=<n>]

 Possibility of multiple occurrences is indicated by three dots:
   <file>...
   (One or more of <file>.)

 Optional parts are enclosed in square brackets:
   [<extra>]
   (Zero or one <extra>.)

   --exec-path[=<path>]
   (Option with an optional argument.  Note that the "=" is inside the
   brackets.)

   [<patch>...]
   (Zero or more of <patch>.  Note that the dots are inside, not
   outside the brackets.)

 Multiple alternatives are indicated with vertical bar:
   [-q | --quiet]
   [--utf8 | --no-utf8]

 Parentheses are used for grouping:
   [(<rev>|<range>)...]
   (Any number of either <rev> or <range>.  Parens are needed to make
   it clear that "..." pertains to both <rev> and <range>.)

   [(-p <parent>)...]
   (Any number of option -p, each with one <parent> argument.)

   git remote set-head <name> (-a | -d | <branch>)
   (One and only one of "-a", "-d" or "<branch>" _must_ (no square
   brackets) be provided.)

 And a somewhat more contrived example:
   --diff-filter=[(A|C|D|M|R|T|U|X|B)...[*]]
   Here "=" is outside the brackets, because "--diff-filter=" is a
   valid usage.  "*" has its own pair of brackets, because it can
   (optionally) be specified only when one or more of the letters is
   also provided.

  A note on notation:
   Use 'git' (all lowercase) when talking about commands i.e. something
   the user would type into a shell and use 'Git' (uppercase first letter)
   when talking about the version control system and its properties.

 A few commented examples follow to provide reference when writing or
 modifying paragraphs or option/command explanations that contain options
 or commands:

 Literal examples (e.g. use of command-line options, command names, and
 configuration variables) are typeset in monospace, and if you can use
 `backticks around word phrases`, do so.
   `--pretty=oneline`
   `git rev-list`
   `remote.pushdefault`

 Word phrases enclosed in `backtick characters` are rendered literally
 and will not be further expanded. The use of `backticks` to achieve the
 previous rule means that literal examples should not use AsciiDoc
 escapes.
   Correct:
      `--pretty=oneline`
   Incorrect:
      `\--pretty=oneline`

 If some place in the documentation needs to typeset a command usage
 example with inline substitutions, it is fine to use +monospaced and
 inline substituted text+ instead of `monospaced literal text`, and with
 the former, the part that should not get substituted must be
 quoted/escaped.<|MERGE_RESOLUTION|>--- conflicted
+++ resolved
@@ -264,8 +264,6 @@
    documentation for version 2.6 does not mention this prefix, it has
    been supported since version 2.6.0.
 
-<<<<<<< HEAD
-=======
 Error Messages
 
  - Do not end error messages with a full stop.
@@ -298,7 +296,6 @@
    branch.<name>.description does.
 
 
->>>>>>> 7f8779f2
 Writing Documentation:
 
  Most (if not all) of the documentation pages are written in the

--- conflicted
+++ resolved
@@ -961,14 +961,8 @@
 	revisions=$onto...$orig_head
 	shortrevisions=$shorthead
 fi
-<<<<<<< HEAD
-git rev-list $merges_option --pretty=oneline --abbrev-commit \
-	--abbrev=7 --reverse --left-right --topo-order \
-	$revisions | \
-=======
 git rev-list $merges_option --pretty=oneline --reverse --left-right --topo-order \
 	$revisions ${restrict_revision+^$restrict_revision} | \
->>>>>>> 7f8779f2
 	sed -n "s/^>//p" |
 while read -r sha1 rest
 do

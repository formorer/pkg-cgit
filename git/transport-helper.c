#include "cache.h"
#include "transport.h"
#include "quote.h"
#include "run-command.h"
#include "commit.h"
#include "diff.h"
#include "revision.h"
#include "remote.h"
#include "string-list.h"
#include "thread-utils.h"
#include "sigchain.h"
#include "argv-array.h"
#include "refs.h"

static int debug;

struct helper_data {
	const char *name;
	struct child_process *helper;
	FILE *out;
	unsigned fetch : 1,
		import : 1,
		bidi_import : 1,
		export : 1,
		option : 1,
		push : 1,
		connect : 1,
		signed_tags : 1,
		check_connectivity : 1,
		no_disconnect_req : 1,
		no_private_update : 1;
	char *export_marks;
	char *import_marks;
	/* These go from remote name (as in "list") to private name */
	struct refspec *refspecs;
	int refspec_nr;
	/* Transport options for fetch-pack/send-pack (should one of
	 * those be invoked).
	 */
	struct git_transport_options transport_options;
};

static void sendline(struct helper_data *helper, struct strbuf *buffer)
{
	if (debug)
		fprintf(stderr, "Debug: Remote helper: -> %s", buffer->buf);
	if (write_in_full(helper->helper->in, buffer->buf, buffer->len)
		!= buffer->len)
		die_errno("Full write to remote helper failed");
}

static int recvline_fh(FILE *helper, struct strbuf *buffer, const char *name)
{
	strbuf_reset(buffer);
	if (debug)
		fprintf(stderr, "Debug: Remote helper: Waiting...\n");
	if (strbuf_getline(buffer, helper, '\n') == EOF) {
		if (debug)
			fprintf(stderr, "Debug: Remote helper quit.\n");
		return 1;
	}

	if (debug)
		fprintf(stderr, "Debug: Remote helper: <- %s\n", buffer->buf);
	return 0;
}

static int recvline(struct helper_data *helper, struct strbuf *buffer)
{
	return recvline_fh(helper->out, buffer, helper->name);
}

static void write_constant(int fd, const char *str)
{
	if (debug)
		fprintf(stderr, "Debug: Remote helper: -> %s", str);
	if (write_in_full(fd, str, strlen(str)) != strlen(str))
		die_errno("Full write to remote helper failed");
}

static const char *remove_ext_force(const char *url)
{
	if (url) {
		const char *colon = strchr(url, ':');
		if (colon && colon[1] == ':')
			return colon + 2;
	}
	return url;
}

static void do_take_over(struct transport *transport)
{
	struct helper_data *data;
	data = (struct helper_data *)transport->data;
	transport_take_over(transport, data->helper);
	fclose(data->out);
	free(data);
}

static struct child_process *get_helper(struct transport *transport)
{
	struct helper_data *data = transport->data;
	struct argv_array argv = ARGV_ARRAY_INIT;
	struct strbuf buf = STRBUF_INIT;
	struct child_process *helper;
	const char **refspecs = NULL;
	int refspec_nr = 0;
	int refspec_alloc = 0;
	int duped;
	int code;

	if (data->helper)
		return data->helper;

	helper = xmalloc(sizeof(*helper));
	child_process_init(helper);
	helper->in = -1;
	helper->out = -1;
	helper->err = 0;
	argv_array_pushf(&argv, "git-remote-%s", data->name);
	argv_array_push(&argv, transport->remote->name);
	argv_array_push(&argv, remove_ext_force(transport->url));
	helper->argv = argv_array_detach(&argv, NULL);
	helper->git_cmd = 0;
	helper->silent_exec_failure = 1;

	argv_array_pushf(&helper->env_array, "%s=%s", GIT_DIR_ENVIRONMENT,
			 get_git_dir());

	code = start_command(helper);
	if (code < 0 && errno == ENOENT)
		die("Unable to find remote helper for '%s'", data->name);
	else if (code != 0)
		exit(code);

	data->helper = helper;
	data->no_disconnect_req = 0;

	/*
	 * Open the output as FILE* so strbuf_getline() can be used.
	 * Do this with duped fd because fclose() will close the fd,
	 * and stuff like taking over will require the fd to remain.
	 */
	duped = dup(helper->out);
	if (duped < 0)
		die_errno("Can't dup helper output fd");
	data->out = xfdopen(duped, "r");

	write_constant(helper->in, "capabilities\n");

	while (1) {
		const char *capname;
		int mandatory = 0;
		if (recvline(data, &buf))
			exit(128);

		if (!*buf.buf)
			break;

		if (*buf.buf == '*') {
			capname = buf.buf + 1;
			mandatory = 1;
		} else
			capname = buf.buf;

		if (debug)
			fprintf(stderr, "Debug: Got cap %s\n", capname);
		if (!strcmp(capname, "fetch"))
			data->fetch = 1;
		else if (!strcmp(capname, "option"))
			data->option = 1;
		else if (!strcmp(capname, "push"))
			data->push = 1;
		else if (!strcmp(capname, "import"))
			data->import = 1;
		else if (!strcmp(capname, "bidi-import"))
			data->bidi_import = 1;
		else if (!strcmp(capname, "export"))
			data->export = 1;
		else if (!strcmp(capname, "check-connectivity"))
			data->check_connectivity = 1;
		else if (!data->refspecs && starts_with(capname, "refspec ")) {
			ALLOC_GROW(refspecs,
				   refspec_nr + 1,
				   refspec_alloc);
			refspecs[refspec_nr++] = xstrdup(capname + strlen("refspec "));
		} else if (!strcmp(capname, "connect")) {
			data->connect = 1;
		} else if (!strcmp(capname, "signed-tags")) {
			data->signed_tags = 1;
		} else if (starts_with(capname, "export-marks ")) {
			data->export_marks = xstrdup(capname + strlen("export-marks "));
		} else if (starts_with(capname, "import-marks")) {
			data->import_marks = xstrdup(capname + strlen("import-marks "));
		} else if (starts_with(capname, "no-private-update")) {
			data->no_private_update = 1;
		} else if (mandatory) {
			die("Unknown mandatory capability %s. This remote "
			    "helper probably needs newer version of Git.",
			    capname);
		}
	}
	if (refspecs) {
		int i;
		data->refspec_nr = refspec_nr;
		data->refspecs = parse_fetch_refspec(refspec_nr, refspecs);
		for (i = 0; i < refspec_nr; i++)
			free((char *)refspecs[i]);
		free(refspecs);
	} else if (data->import || data->bidi_import || data->export) {
		warning("This remote helper should implement refspec capability.");
	}
	strbuf_release(&buf);
	if (debug)
		fprintf(stderr, "Debug: Capabilities complete.\n");
	return data->helper;
}

static int disconnect_helper(struct transport *transport)
{
	struct helper_data *data = transport->data;
	int res = 0;

	if (data->helper) {
		if (debug)
			fprintf(stderr, "Debug: Disconnecting.\n");
		if (!data->no_disconnect_req) {
			/*
			 * Ignore write errors; there's nothing we can do,
			 * since we're about to close the pipe anyway. And the
			 * most likely error is EPIPE due to the helper dying
			 * to report an error itself.
			 */
			sigchain_push(SIGPIPE, SIG_IGN);
			xwrite(data->helper->in, "\n", 1);
			sigchain_pop(SIGPIPE);
		}
		close(data->helper->in);
		close(data->helper->out);
		fclose(data->out);
		res = finish_command(data->helper);
		argv_array_free_detached(data->helper->argv);
		free(data->helper);
		data->helper = NULL;
	}
	return res;
}

static const char *unsupported_options[] = {
	TRANS_OPT_UPLOADPACK,
	TRANS_OPT_RECEIVEPACK,
	TRANS_OPT_THIN,
	TRANS_OPT_KEEP
	};

static const char *boolean_options[] = {
	TRANS_OPT_THIN,
	TRANS_OPT_KEEP,
	TRANS_OPT_FOLLOWTAGS,
	TRANS_OPT_PUSH_CERT
	};

static int set_helper_option(struct transport *transport,
			  const char *name, const char *value)
{
	struct helper_data *data = transport->data;
	struct strbuf buf = STRBUF_INIT;
	int i, ret, is_bool = 0;

	get_helper(transport);

	if (!data->option)
		return 1;

	for (i = 0; i < ARRAY_SIZE(unsupported_options); i++) {
		if (!strcmp(name, unsupported_options[i]))
			return 1;
	}

	for (i = 0; i < ARRAY_SIZE(boolean_options); i++) {
		if (!strcmp(name, boolean_options[i])) {
			is_bool = 1;
			break;
		}
	}

	strbuf_addf(&buf, "option %s ", name);
	if (is_bool)
		strbuf_addstr(&buf, value ? "true" : "false");
	else
		quote_c_style(value, &buf, NULL, 0);
	strbuf_addch(&buf, '\n');

	sendline(data, &buf);
	if (recvline(data, &buf))
		exit(128);

	if (!strcmp(buf.buf, "ok"))
		ret = 0;
	else if (starts_with(buf.buf, "error")) {
		ret = -1;
	} else if (!strcmp(buf.buf, "unsupported"))
		ret = 1;
	else {
		warning("%s unexpectedly said: '%s'", data->name, buf.buf);
		ret = 1;
	}
	strbuf_release(&buf);
	return ret;
}

static void standard_options(struct transport *t)
{
	char buf[16];
	int n;
	int v = t->verbose;

	set_helper_option(t, "progress", t->progress ? "true" : "false");

	n = snprintf(buf, sizeof(buf), "%d", v + 1);
	if (n >= sizeof(buf))
		die("impossibly large verbosity value");
	set_helper_option(t, "verbosity", buf);
}

static int release_helper(struct transport *transport)
{
	int res = 0;
	struct helper_data *data = transport->data;
	free_refspec(data->refspec_nr, data->refspecs);
	data->refspecs = NULL;
	res = disconnect_helper(transport);
	free(transport->data);
	return res;
}

static int fetch_with_fetch(struct transport *transport,
			    int nr_heads, struct ref **to_fetch)
{
	struct helper_data *data = transport->data;
	int i;
	struct strbuf buf = STRBUF_INIT;

	standard_options(transport);
	if (data->check_connectivity &&
	    data->transport_options.check_self_contained_and_connected)
		set_helper_option(transport, "check-connectivity", "true");

	if (transport->cloning)
		set_helper_option(transport, "cloning", "true");

	if (data->transport_options.update_shallow)
		set_helper_option(transport, "update-shallow", "true");

	for (i = 0; i < nr_heads; i++) {
		const struct ref *posn = to_fetch[i];
		if (posn->status & REF_STATUS_UPTODATE)
			continue;

		strbuf_addf(&buf, "fetch %s %s\n",
			    sha1_to_hex(posn->old_sha1),
			    posn->symref ? posn->symref : posn->name);
	}

	strbuf_addch(&buf, '\n');
	sendline(data, &buf);

	while (1) {
		if (recvline(data, &buf))
			exit(128);

		if (starts_with(buf.buf, "lock ")) {
			const char *name = buf.buf + 5;
			if (transport->pack_lockfile)
				warning("%s also locked %s", data->name, name);
			else
				transport->pack_lockfile = xstrdup(name);
		}
		else if (data->check_connectivity &&
			 data->transport_options.check_self_contained_and_connected &&
			 !strcmp(buf.buf, "connectivity-ok"))
			data->transport_options.self_contained_and_connected = 1;
		else if (!buf.len)
			break;
		else
			warning("%s unexpectedly said: '%s'", data->name, buf.buf);
	}
	strbuf_release(&buf);
	return 0;
}

static int get_importer(struct transport *transport, struct child_process *fastimport)
{
	struct child_process *helper = get_helper(transport);
	struct helper_data *data = transport->data;
	struct argv_array argv = ARGV_ARRAY_INIT;
	int cat_blob_fd, code;
	child_process_init(fastimport);
	fastimport->in = helper->out;
	argv_array_push(&argv, "fast-import");
	argv_array_push(&argv, debug ? "--stats" : "--quiet");

	if (data->bidi_import) {
		cat_blob_fd = xdup(helper->in);
		argv_array_pushf(&argv, "--cat-blob-fd=%d", cat_blob_fd);
	}
	fastimport->argv = argv.argv;
	fastimport->git_cmd = 1;

	code = start_command(fastimport);
	return code;
}

static int get_exporter(struct transport *transport,
			struct child_process *fastexport,
			struct string_list *revlist_args)
{
	struct helper_data *data = transport->data;
	struct child_process *helper = get_helper(transport);
	int argc = 0, i;
	struct strbuf tmp = STRBUF_INIT;

	child_process_init(fastexport);

	/* we need to duplicate helper->in because we want to use it after
	 * fastexport is done with it. */
	fastexport->out = dup(helper->in);
	fastexport->argv = xcalloc(6 + revlist_args->nr, sizeof(*fastexport->argv));
	fastexport->argv[argc++] = "fast-export";
	fastexport->argv[argc++] = "--use-done-feature";
	fastexport->argv[argc++] = data->signed_tags ?
		"--signed-tags=verbatim" : "--signed-tags=warn-strip";
	if (data->export_marks) {
		strbuf_addf(&tmp, "--export-marks=%s.tmp", data->export_marks);
		fastexport->argv[argc++] = strbuf_detach(&tmp, NULL);
	}
	if (data->import_marks) {
		strbuf_addf(&tmp, "--import-marks=%s", data->import_marks);
		fastexport->argv[argc++] = strbuf_detach(&tmp, NULL);
	}

	for (i = 0; i < revlist_args->nr; i++)
		fastexport->argv[argc++] = revlist_args->items[i].string;

	fastexport->git_cmd = 1;
	return start_command(fastexport);
}

static int fetch_with_import(struct transport *transport,
			     int nr_heads, struct ref **to_fetch)
{
	struct child_process fastimport;
	struct helper_data *data = transport->data;
	int i;
	struct ref *posn;
	struct strbuf buf = STRBUF_INIT;

	get_helper(transport);

	if (get_importer(transport, &fastimport))
		die("Couldn't run fast-import");

	for (i = 0; i < nr_heads; i++) {
		posn = to_fetch[i];
		if (posn->status & REF_STATUS_UPTODATE)
			continue;

		strbuf_addf(&buf, "import %s\n",
			    posn->symref ? posn->symref : posn->name);
		sendline(data, &buf);
		strbuf_reset(&buf);
	}

	write_constant(data->helper->in, "\n");
	/*
	 * remote-helpers that advertise the bidi-import capability are required to
	 * buffer the complete batch of import commands until this newline before
	 * sending data to fast-import.
	 * These helpers read back data from fast-import on their stdin, which could
	 * be mixed with import commands, otherwise.
	 */

	if (finish_command(&fastimport))
		die("Error while running fast-import");
	argv_array_free_detached(fastimport.argv);

	/*
	 * The fast-import stream of a remote helper that advertises
	 * the "refspec" capability writes to the refs named after the
	 * right hand side of the first refspec matching each ref we
	 * were fetching.
	 *
	 * (If no "refspec" capability was specified, for historical
	 * reasons we default to the equivalent of *:*.)
	 *
	 * Store the result in to_fetch[i].old_sha1.  Callers such
	 * as "git fetch" can use the value to write feedback to the
	 * terminal, populate FETCH_HEAD, and determine what new value
	 * should be written to peer_ref if the update is a
	 * fast-forward or this is a forced update.
	 */
	for (i = 0; i < nr_heads; i++) {
		char *private, *name;
		posn = to_fetch[i];
		if (posn->status & REF_STATUS_UPTODATE)
			continue;
		name = posn->symref ? posn->symref : posn->name;
		if (data->refspecs)
			private = apply_refspecs(data->refspecs, data->refspec_nr, name);
		else
			private = xstrdup(name);
		if (private) {
			read_ref(private, posn->old_sha1);
			free(private);
		}
	}
	strbuf_release(&buf);
	return 0;
}

static int process_connect_service(struct transport *transport,
				   const char *name, const char *exec)
{
	struct helper_data *data = transport->data;
	struct strbuf cmdbuf = STRBUF_INIT;
	struct child_process *helper;
	int r, duped, ret = 0;
	FILE *input;

	helper = get_helper(transport);

	/*
	 * Yes, dup the pipe another time, as we need unbuffered version
	 * of input pipe as FILE*. fclose() closes the underlying fd and
	 * stream buffering only can be changed before first I/O operation
	 * on it.
	 */
	duped = dup(helper->out);
	if (duped < 0)
		die_errno("Can't dup helper output fd");
	input = xfdopen(duped, "r");
	setvbuf(input, NULL, _IONBF, 0);

	/*
	 * Handle --upload-pack and friends. This is fire and forget...
	 * just warn if it fails.
	 */
	if (strcmp(name, exec)) {
		r = set_helper_option(transport, "servpath", exec);
		if (r > 0)
			warning("Setting remote service path not supported by protocol.");
		else if (r < 0)
			warning("Invalid remote service path.");
	}

	if (data->connect)
		strbuf_addf(&cmdbuf, "connect %s\n", name);
	else
		goto exit;

	sendline(data, &cmdbuf);
	if (recvline_fh(input, &cmdbuf, name))
		exit(128);

	if (!strcmp(cmdbuf.buf, "")) {
		data->no_disconnect_req = 1;
		if (debug)
			fprintf(stderr, "Debug: Smart transport connection "
				"ready.\n");
		ret = 1;
	} else if (!strcmp(cmdbuf.buf, "fallback")) {
		if (debug)
			fprintf(stderr, "Debug: Falling back to dumb "
				"transport.\n");
	} else
		die("Unknown response to connect: %s",
			cmdbuf.buf);

exit:
	fclose(input);
	return ret;
}

static int process_connect(struct transport *transport,
				     int for_push)
{
	struct helper_data *data = transport->data;
	const char *name;
	const char *exec;

	name = for_push ? "git-receive-pack" : "git-upload-pack";
	if (for_push)
		exec = data->transport_options.receivepack;
	else
		exec = data->transport_options.uploadpack;

	return process_connect_service(transport, name, exec);
}

static int connect_helper(struct transport *transport, const char *name,
		   const char *exec, int fd[2])
{
	struct helper_data *data = transport->data;

	/* Get_helper so connect is inited. */
	get_helper(transport);
	if (!data->connect)
		die("Operation not supported by protocol.");

	if (!process_connect_service(transport, name, exec))
		die("Can't connect to subservice %s.", name);

	fd[0] = data->helper->out;
	fd[1] = data->helper->in;
	return 0;
}

static int fetch(struct transport *transport,
		 int nr_heads, struct ref **to_fetch)
{
	struct helper_data *data = transport->data;
	int i, count;

	if (process_connect(transport, 0)) {
		do_take_over(transport);
		return transport->fetch(transport, nr_heads, to_fetch);
	}

	count = 0;
	for (i = 0; i < nr_heads; i++)
		if (!(to_fetch[i]->status & REF_STATUS_UPTODATE))
			count++;

	if (!count)
		return 0;

	if (data->fetch)
		return fetch_with_fetch(transport, nr_heads, to_fetch);

	if (data->import)
		return fetch_with_import(transport, nr_heads, to_fetch);

	return -1;
}

static int push_update_ref_status(struct strbuf *buf,
				   struct ref **ref,
				   struct ref *remote_refs)
{
	char *refname, *msg;
	int status, forced = 0;

	if (starts_with(buf->buf, "ok ")) {
		status = REF_STATUS_OK;
		refname = buf->buf + 3;
	} else if (starts_with(buf->buf, "error ")) {
		status = REF_STATUS_REMOTE_REJECT;
		refname = buf->buf + 6;
	} else
		die("expected ok/error, helper said '%s'", buf->buf);

	msg = strchr(refname, ' ');
	if (msg) {
		struct strbuf msg_buf = STRBUF_INIT;
		const char *end;

		*msg++ = '\0';
		if (!unquote_c_style(&msg_buf, msg, &end))
			msg = strbuf_detach(&msg_buf, NULL);
		else
			msg = xstrdup(msg);
		strbuf_release(&msg_buf);

		if (!strcmp(msg, "no match")) {
			status = REF_STATUS_NONE;
			free(msg);
			msg = NULL;
		}
		else if (!strcmp(msg, "up to date")) {
			status = REF_STATUS_UPTODATE;
			free(msg);
			msg = NULL;
		}
		else if (!strcmp(msg, "non-fast forward")) {
			status = REF_STATUS_REJECT_NONFASTFORWARD;
			free(msg);
			msg = NULL;
		}
		else if (!strcmp(msg, "already exists")) {
			status = REF_STATUS_REJECT_ALREADY_EXISTS;
			free(msg);
			msg = NULL;
		}
		else if (!strcmp(msg, "fetch first")) {
			status = REF_STATUS_REJECT_FETCH_FIRST;
			free(msg);
			msg = NULL;
		}
		else if (!strcmp(msg, "needs force")) {
			status = REF_STATUS_REJECT_NEEDS_FORCE;
			free(msg);
			msg = NULL;
		}
		else if (!strcmp(msg, "stale info")) {
			status = REF_STATUS_REJECT_STALE;
			free(msg);
			msg = NULL;
		}
		else if (!strcmp(msg, "forced update")) {
			forced = 1;
			free(msg);
			msg = NULL;
		}
	}

	if (*ref)
		*ref = find_ref_by_name(*ref, refname);
	if (!*ref)
		*ref = find_ref_by_name(remote_refs, refname);
	if (!*ref) {
		warning("helper reported unexpected status of %s", refname);
		return 1;
	}

	if ((*ref)->status != REF_STATUS_NONE) {
		/*
		 * Earlier, the ref was marked not to be pushed, so ignore the ref
		 * status reported by the remote helper if the latter is 'no match'.
		 */
		if (status == REF_STATUS_NONE)
			return 1;
	}

	(*ref)->status = status;
	(*ref)->forced_update |= forced;
	(*ref)->remote_status = msg;
	return !(status == REF_STATUS_OK);
}

static int push_update_refs_status(struct helper_data *data,
				    struct ref *remote_refs,
				    int flags)
{
	struct strbuf buf = STRBUF_INIT;
	struct ref *ref = remote_refs;
	int ret = 0;

	for (;;) {
		char *private;

		if (recvline(data, &buf)) {
			ret = 1;
			break;
		}

		if (!buf.len)
			break;

		if (push_update_ref_status(&buf, &ref, remote_refs))
			continue;

		if (flags & TRANSPORT_PUSH_DRY_RUN || !data->refspecs || data->no_private_update)
			continue;

		/* propagate back the update to the remote namespace */
		private = apply_refspecs(data->refspecs, data->refspec_nr, ref->name);
		if (!private)
			continue;
		update_ref("update by helper", private, ref->new_sha1, NULL, 0, 0);
		free(private);
	}
	strbuf_release(&buf);
	return ret;
}

static int push_refs_with_push(struct transport *transport,
			       struct ref *remote_refs, int flags)
{
	int force_all = flags & TRANSPORT_PUSH_FORCE;
	int mirror = flags & TRANSPORT_PUSH_MIRROR;
	struct helper_data *data = transport->data;
	struct strbuf buf = STRBUF_INIT;
	struct ref *ref;
	struct string_list cas_options = STRING_LIST_INIT_DUP;
	struct string_list_item *cas_option;

	get_helper(transport);
	if (!data->push)
		return 1;

	for (ref = remote_refs; ref; ref = ref->next) {
		if (!ref->peer_ref && !mirror)
			continue;

		/* Check for statuses set by set_ref_status_for_push() */
		switch (ref->status) {
		case REF_STATUS_REJECT_NONFASTFORWARD:
		case REF_STATUS_REJECT_STALE:
		case REF_STATUS_REJECT_ALREADY_EXISTS:
		case REF_STATUS_UPTODATE:
			continue;
		default:
			; /* do nothing */
		}

		if (force_all)
			ref->force = 1;

		strbuf_addstr(&buf, "push ");
		if (!ref->deletion) {
			if (ref->force)
				strbuf_addch(&buf, '+');
			if (ref->peer_ref)
				strbuf_addstr(&buf, ref->peer_ref->name);
			else
				strbuf_addstr(&buf, sha1_to_hex(ref->new_sha1));
		}
		strbuf_addch(&buf, ':');
		strbuf_addstr(&buf, ref->name);
		strbuf_addch(&buf, '\n');

		/*
		 * The "--force-with-lease" options without explicit
		 * values to expect have already been expanded into
		 * the ref->old_sha1_expect[] field; we can ignore
		 * transport->smart_options->cas altogether and instead
		 * can enumerate them from the refs.
		 */
		if (ref->expect_old_sha1) {
			struct strbuf cas = STRBUF_INIT;
			strbuf_addf(&cas, "%s:%s",
				    ref->name, sha1_to_hex(ref->old_sha1_expect));
			string_list_append(&cas_options, strbuf_detach(&cas, NULL));
		}
	}
	if (buf.len == 0) {
		string_list_clear(&cas_options, 0);
		return 0;
	}

	standard_options(transport);
	for_each_string_list_item(cas_option, &cas_options)
		set_helper_option(transport, "cas", cas_option->string);

	if (flags & TRANSPORT_PUSH_DRY_RUN) {
		if (set_helper_option(transport, "dry-run", "true") != 0)
			die("helper %s does not support dry-run", data->name);
	} else if (flags & TRANSPORT_PUSH_CERT) {
		if (set_helper_option(transport, TRANS_OPT_PUSH_CERT, "true") != 0)
			die("helper %s does not support --signed", data->name);
	}

	strbuf_addch(&buf, '\n');
	sendline(data, &buf);
	strbuf_release(&buf);

	return push_update_refs_status(data, remote_refs, flags);
}

static int push_refs_with_export(struct transport *transport,
		struct ref *remote_refs, int flags)
{
	struct ref *ref;
	struct child_process *helper, exporter;
	struct helper_data *data = transport->data;
	struct string_list revlist_args = STRING_LIST_INIT_NODUP;
	struct strbuf buf = STRBUF_INIT;

	if (!data->refspecs)
		die("remote-helper doesn't support push; refspec needed");

	if (flags & TRANSPORT_PUSH_DRY_RUN) {
		if (set_helper_option(transport, "dry-run", "true") != 0)
			die("helper %s does not support dry-run", data->name);
	} else if (flags & TRANSPORT_PUSH_CERT) {
		if (set_helper_option(transport, TRANS_OPT_PUSH_CERT, "true") != 0)
			die("helper %s does not support --signed", data->name);
	}

	if (flags & TRANSPORT_PUSH_FORCE) {
		if (set_helper_option(transport, "force", "true") != 0)
			warning("helper %s does not support 'force'", data->name);
	}

	helper = get_helper(transport);

	write_constant(helper->in, "export\n");

	strbuf_reset(&buf);

	for (ref = remote_refs; ref; ref = ref->next) {
		char *private;
		unsigned char sha1[20];

		if (ref->deletion)
			die("remote-helpers do not support ref deletion");

		private = apply_refspecs(data->refspecs, data->refspec_nr, ref->name);
		if (private && !get_sha1(private, sha1)) {
			strbuf_addf(&buf, "^%s", private);
			string_list_append(&revlist_args, strbuf_detach(&buf, NULL));
			hashcpy(ref->old_sha1, sha1);
		}
		free(private);

		if (ref->peer_ref) {
<<<<<<< HEAD
			if (strcmp(ref->peer_ref->name, ref->name))
				die("remote-helpers do not support old:new syntax");
			string_list_append(&revlist_args, ref->peer_ref->name);
=======
			if (strcmp(ref->name, ref->peer_ref->name)) {
				if (!ref->deletion) {
					const char *name;
					int flag;

					/* Follow symbolic refs (mainly for HEAD). */
					name = resolve_ref_unsafe(
						 ref->peer_ref->name,
						 RESOLVE_REF_READING,
						 sha1, &flag);
					if (!name || !(flag & REF_ISSYMREF))
						name = ref->peer_ref->name;

					strbuf_addf(&buf, "%s:%s", name, ref->name);
				} else
					strbuf_addf(&buf, ":%s", ref->name);

				string_list_append(&revlist_args, "--refspec");
				string_list_append(&revlist_args, buf.buf);
				strbuf_release(&buf);
			}
			if (!ref->deletion)
				string_list_append(&revlist_args, ref->peer_ref->name);
>>>>>>> 7f8779f2
		}
	}

	if (get_exporter(transport, &exporter, &revlist_args))
		die("Couldn't run fast-export");

	if (finish_command(&exporter))
		die("Error while running fast-export");
	if (push_update_refs_status(data, remote_refs, flags))
		return 1;

	if (data->export_marks) {
		strbuf_addf(&buf, "%s.tmp", data->export_marks);
		rename(buf.buf, data->export_marks);
		strbuf_release(&buf);
	}

	return 0;
}

static int push_refs(struct transport *transport,
		struct ref *remote_refs, int flags)
{
	struct helper_data *data = transport->data;

	if (process_connect(transport, 1)) {
		do_take_over(transport);
		return transport->push_refs(transport, remote_refs, flags);
	}

	if (!remote_refs) {
		fprintf(stderr, "No refs in common and none specified; doing nothing.\n"
			"Perhaps you should specify a branch such as 'master'.\n");
		return 0;
	}

	if (data->push)
		return push_refs_with_push(transport, remote_refs, flags);

	if (data->export)
		return push_refs_with_export(transport, remote_refs, flags);

	return -1;
}


static int has_attribute(const char *attrs, const char *attr) {
	int len;
	if (!attrs)
		return 0;

	len = strlen(attr);
	for (;;) {
		const char *space = strchrnul(attrs, ' ');
		if (len == space - attrs && !strncmp(attrs, attr, len))
			return 1;
		if (!*space)
			return 0;
		attrs = space + 1;
	}
}

static struct ref *get_refs_list(struct transport *transport, int for_push)
{
	struct helper_data *data = transport->data;
	struct child_process *helper;
	struct ref *ret = NULL;
	struct ref **tail = &ret;
	struct ref *posn;
	struct strbuf buf = STRBUF_INIT;

	helper = get_helper(transport);

	if (process_connect(transport, for_push)) {
		do_take_over(transport);
		return transport->get_refs_list(transport, for_push);
	}

	if (data->push && for_push)
		write_str_in_full(helper->in, "list for-push\n");
	else
		write_str_in_full(helper->in, "list\n");

	while (1) {
		char *eov, *eon;
		if (recvline(data, &buf))
			exit(128);

		if (!*buf.buf)
			break;

		eov = strchr(buf.buf, ' ');
		if (!eov)
			die("Malformed response in ref list: %s", buf.buf);
		eon = strchr(eov + 1, ' ');
		*eov = '\0';
		if (eon)
			*eon = '\0';
		*tail = alloc_ref(eov + 1);
		if (buf.buf[0] == '@')
			(*tail)->symref = xstrdup(buf.buf + 1);
		else if (buf.buf[0] != '?')
			get_sha1_hex(buf.buf, (*tail)->old_sha1);
		if (eon) {
			if (has_attribute(eon + 1, "unchanged")) {
				(*tail)->status |= REF_STATUS_UPTODATE;
				read_ref((*tail)->name, (*tail)->old_sha1);
			}
		}
		tail = &((*tail)->next);
	}
	if (debug)
		fprintf(stderr, "Debug: Read ref listing.\n");
	strbuf_release(&buf);

	for (posn = ret; posn; posn = posn->next)
		resolve_remote_symref(posn, ret);

	return ret;
}

int transport_helper_init(struct transport *transport, const char *name)
{
	struct helper_data *data = xcalloc(sizeof(*data), 1);
	data->name = name;

	if (getenv("GIT_TRANSPORT_HELPER_DEBUG"))
		debug = 1;

	transport->data = data;
	transport->set_option = set_helper_option;
	transport->get_refs_list = get_refs_list;
	transport->fetch = fetch;
	transport->push_refs = push_refs;
	transport->disconnect = release_helper;
	transport->connect = connect_helper;
	transport->smart_options = &(data->transport_options);
	return 0;
}

/*
 * Linux pipes can buffer 65536 bytes at once (and most platforms can
 * buffer less), so attempt reads and writes with up to that size.
 */
#define BUFFERSIZE 65536
/* This should be enough to hold debugging message. */
#define PBUFFERSIZE 8192

/* Print bidirectional transfer loop debug message. */
__attribute__((format (printf, 1, 2)))
static void transfer_debug(const char *fmt, ...)
{
	va_list args;
	char msgbuf[PBUFFERSIZE];
	static int debug_enabled = -1;

	if (debug_enabled < 0)
		debug_enabled = getenv("GIT_TRANSLOOP_DEBUG") ? 1 : 0;
	if (!debug_enabled)
		return;

	va_start(args, fmt);
	vsnprintf(msgbuf, PBUFFERSIZE, fmt, args);
	va_end(args);
	fprintf(stderr, "Transfer loop debugging: %s\n", msgbuf);
}

/* Stream state: More data may be coming in this direction. */
#define SSTATE_TRANSFERING 0
/*
 * Stream state: No more data coming in this direction, flushing rest of
 * data.
 */
#define SSTATE_FLUSHING 1
/* Stream state: Transfer in this direction finished. */
#define SSTATE_FINISHED 2

#define STATE_NEEDS_READING(state) ((state) <= SSTATE_TRANSFERING)
#define STATE_NEEDS_WRITING(state) ((state) <= SSTATE_FLUSHING)
#define STATE_NEEDS_CLOSING(state) ((state) == SSTATE_FLUSHING)

/* Unidirectional transfer. */
struct unidirectional_transfer {
	/* Source */
	int src;
	/* Destination */
	int dest;
	/* Is source socket? */
	int src_is_sock;
	/* Is destination socket? */
	int dest_is_sock;
	/* Transfer state (TRANSFERRING/FLUSHING/FINISHED) */
	int state;
	/* Buffer. */
	char buf[BUFFERSIZE];
	/* Buffer used. */
	size_t bufuse;
	/* Name of source. */
	const char *src_name;
	/* Name of destination. */
	const char *dest_name;
};

/* Closes the target (for writing) if transfer has finished. */
static void udt_close_if_finished(struct unidirectional_transfer *t)
{
	if (STATE_NEEDS_CLOSING(t->state) && !t->bufuse) {
		t->state = SSTATE_FINISHED;
		if (t->dest_is_sock)
			shutdown(t->dest, SHUT_WR);
		else
			close(t->dest);
		transfer_debug("Closed %s.", t->dest_name);
	}
}

/*
 * Tries to read read data from source into buffer. If buffer is full,
 * no data is read. Returns 0 on success, -1 on error.
 */
static int udt_do_read(struct unidirectional_transfer *t)
{
	ssize_t bytes;

	if (t->bufuse == BUFFERSIZE)
		return 0;	/* No space for more. */

	transfer_debug("%s is readable", t->src_name);
	bytes = read(t->src, t->buf + t->bufuse, BUFFERSIZE - t->bufuse);
	if (bytes < 0 && errno != EWOULDBLOCK && errno != EAGAIN &&
		errno != EINTR) {
		error("read(%s) failed: %s", t->src_name, strerror(errno));
		return -1;
	} else if (bytes == 0) {
		transfer_debug("%s EOF (with %i bytes in buffer)",
			t->src_name, (int)t->bufuse);
		t->state = SSTATE_FLUSHING;
	} else if (bytes > 0) {
		t->bufuse += bytes;
		transfer_debug("Read %i bytes from %s (buffer now at %i)",
			(int)bytes, t->src_name, (int)t->bufuse);
	}
	return 0;
}

/* Tries to write data from buffer into destination. If buffer is empty,
 * no data is written. Returns 0 on success, -1 on error.
 */
static int udt_do_write(struct unidirectional_transfer *t)
{
	ssize_t bytes;

	if (t->bufuse == 0)
		return 0;	/* Nothing to write. */

	transfer_debug("%s is writable", t->dest_name);
	bytes = xwrite(t->dest, t->buf, t->bufuse);
	if (bytes < 0 && errno != EWOULDBLOCK) {
		error("write(%s) failed: %s", t->dest_name, strerror(errno));
		return -1;
	} else if (bytes > 0) {
		t->bufuse -= bytes;
		if (t->bufuse)
			memmove(t->buf, t->buf + bytes, t->bufuse);
		transfer_debug("Wrote %i bytes to %s (buffer now at %i)",
			(int)bytes, t->dest_name, (int)t->bufuse);
	}
	return 0;
}


/* State of bidirectional transfer loop. */
struct bidirectional_transfer_state {
	/* Direction from program to git. */
	struct unidirectional_transfer ptg;
	/* Direction from git to program. */
	struct unidirectional_transfer gtp;
};

static void *udt_copy_task_routine(void *udt)
{
	struct unidirectional_transfer *t = (struct unidirectional_transfer *)udt;
	while (t->state != SSTATE_FINISHED) {
		if (STATE_NEEDS_READING(t->state))
			if (udt_do_read(t))
				return NULL;
		if (STATE_NEEDS_WRITING(t->state))
			if (udt_do_write(t))
				return NULL;
		if (STATE_NEEDS_CLOSING(t->state))
			udt_close_if_finished(t);
	}
	return udt;	/* Just some non-NULL value. */
}

#ifndef NO_PTHREADS

/*
 * Join thread, with appropriate errors on failure. Name is name for the
 * thread (for error messages). Returns 0 on success, 1 on failure.
 */
static int tloop_join(pthread_t thread, const char *name)
{
	int err;
	void *tret;
	err = pthread_join(thread, &tret);
	if (!tret) {
		error("%s thread failed", name);
		return 1;
	}
	if (err) {
		error("%s thread failed to join: %s", name, strerror(err));
		return 1;
	}
	return 0;
}

/*
 * Spawn the transfer tasks and then wait for them. Returns 0 on success,
 * -1 on failure.
 */
static int tloop_spawnwait_tasks(struct bidirectional_transfer_state *s)
{
	pthread_t gtp_thread;
	pthread_t ptg_thread;
	int err;
	int ret = 0;
	err = pthread_create(&gtp_thread, NULL, udt_copy_task_routine,
		&s->gtp);
	if (err)
		die("Can't start thread for copying data: %s", strerror(err));
	err = pthread_create(&ptg_thread, NULL, udt_copy_task_routine,
		&s->ptg);
	if (err)
		die("Can't start thread for copying data: %s", strerror(err));

	ret |= tloop_join(gtp_thread, "Git to program copy");
	ret |= tloop_join(ptg_thread, "Program to git copy");
	return ret;
}
#else

/* Close the source and target (for writing) for transfer. */
static void udt_kill_transfer(struct unidirectional_transfer *t)
{
	t->state = SSTATE_FINISHED;
	/*
	 * Socket read end left open isn't a disaster if nobody
	 * attempts to read from it (mingw compat headers do not
	 * have SHUT_RD)...
	 *
	 * We can't fully close the socket since otherwise gtp
	 * task would first close the socket it sends data to
	 * while closing the ptg file descriptors.
	 */
	if (!t->src_is_sock)
		close(t->src);
	if (t->dest_is_sock)
		shutdown(t->dest, SHUT_WR);
	else
		close(t->dest);
}

/*
 * Join process, with appropriate errors on failure. Name is name for the
 * process (for error messages). Returns 0 on success, 1 on failure.
 */
static int tloop_join(pid_t pid, const char *name)
{
	int tret;
	if (waitpid(pid, &tret, 0) < 0) {
		error("%s process failed to wait: %s", name, strerror(errno));
		return 1;
	}
	if (!WIFEXITED(tret) || WEXITSTATUS(tret)) {
		error("%s process failed", name);
		return 1;
	}
	return 0;
}

/*
 * Spawn the transfer tasks and then wait for them. Returns 0 on success,
 * -1 on failure.
 */
static int tloop_spawnwait_tasks(struct bidirectional_transfer_state *s)
{
	pid_t pid1, pid2;
	int ret = 0;

	/* Fork thread #1: git to program. */
	pid1 = fork();
	if (pid1 < 0)
		die_errno("Can't start thread for copying data");
	else if (pid1 == 0) {
		udt_kill_transfer(&s->ptg);
		exit(udt_copy_task_routine(&s->gtp) ? 0 : 1);
	}

	/* Fork thread #2: program to git. */
	pid2 = fork();
	if (pid2 < 0)
		die_errno("Can't start thread for copying data");
	else if (pid2 == 0) {
		udt_kill_transfer(&s->gtp);
		exit(udt_copy_task_routine(&s->ptg) ? 0 : 1);
	}

	/*
	 * Close both streams in parent as to not interfere with
	 * end of file detection and wait for both tasks to finish.
	 */
	udt_kill_transfer(&s->gtp);
	udt_kill_transfer(&s->ptg);
	ret |= tloop_join(pid1, "Git to program copy");
	ret |= tloop_join(pid2, "Program to git copy");
	return ret;
}
#endif

/*
 * Copies data from stdin to output and from input to stdout simultaneously.
 * Additionally filtering through given filter. If filter is NULL, uses
 * identity filter.
 */
int bidirectional_transfer_loop(int input, int output)
{
	struct bidirectional_transfer_state state;

	/* Fill the state fields. */
	state.ptg.src = input;
	state.ptg.dest = 1;
	state.ptg.src_is_sock = (input == output);
	state.ptg.dest_is_sock = 0;
	state.ptg.state = SSTATE_TRANSFERING;
	state.ptg.bufuse = 0;
	state.ptg.src_name = "remote input";
	state.ptg.dest_name = "stdout";

	state.gtp.src = 0;
	state.gtp.dest = output;
	state.gtp.src_is_sock = 0;
	state.gtp.dest_is_sock = (input == output);
	state.gtp.state = SSTATE_TRANSFERING;
	state.gtp.bufuse = 0;
	state.gtp.src_name = "stdin";
	state.gtp.dest_name = "remote output";

	return tloop_spawnwait_tasks(&state);
}<|MERGE_RESOLUTION|>--- conflicted
+++ resolved
@@ -904,11 +904,6 @@
 		free(private);
 
 		if (ref->peer_ref) {
-<<<<<<< HEAD
-			if (strcmp(ref->peer_ref->name, ref->name))
-				die("remote-helpers do not support old:new syntax");
-			string_list_append(&revlist_args, ref->peer_ref->name);
-=======
 			if (strcmp(ref->name, ref->peer_ref->name)) {
 				if (!ref->deletion) {
 					const char *name;
@@ -932,7 +927,6 @@
 			}
 			if (!ref->deletion)
 				string_list_append(&revlist_args, ref->peer_ref->name);
->>>>>>> 7f8779f2
 		}
 	}
 

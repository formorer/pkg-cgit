--- conflicted
+++ resolved
@@ -33,11 +33,8 @@
 	HAVE_PATHS_H = YesPlease
 	LIBC_CONTAINS_LIBINTL = YesPlease
 	HAVE_DEV_TTY = YesPlease
-<<<<<<< HEAD
-=======
 	HAVE_CLOCK_GETTIME = YesPlease
 	HAVE_CLOCK_MONOTONIC = YesPlease
->>>>>>> 7f8779f2
 endif
 ifeq ($(uname_S),GNU/kFreeBSD)
 	NO_STRLCPY = YesPlease

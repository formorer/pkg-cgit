--- conflicted
+++ resolved
@@ -339,8 +339,6 @@
 #
 # Define GMTIME_UNRELIABLE_ERRORS if your gmtime() function does not
 # return NULL when it receives a bogus time_t.
-<<<<<<< HEAD
-=======
 #
 # Define HAVE_CLOCK_GETTIME if your platform has clock_gettime in librt.
 #
@@ -348,7 +346,6 @@
 #
 # Define NO_HMAC_CTX_CLEANUP if your OpenSSL is version 0.9.6b or earlier to
 # cleanup the HMAC context with the older HMAC_cleanup function.
->>>>>>> 7f8779f2
 
 GIT-VERSION-FILE: FORCE
 	@$(SHELL_PATH) ./GIT-VERSION-GEN
@@ -638,138 +635,11 @@
 
 GENERATED_H += common-cmds.h
 
-<<<<<<< HEAD
-LIB_H += advice.h
-LIB_H += archive.h
-LIB_H += argv-array.h
-LIB_H += attr.h
-LIB_H += bisect.h
-LIB_H += blob.h
-LIB_H += branch.h
-LIB_H += builtin.h
-LIB_H += bulk-checkin.h
-LIB_H += bundle.h
-LIB_H += cache-tree.h
-LIB_H += cache.h
-LIB_H += color.h
-LIB_H += column.h
-LIB_H += commit.h
-LIB_H += compat/bswap.h
-LIB_H += compat/mingw.h
-LIB_H += compat/obstack.h
-LIB_H += compat/poll/poll.h
-LIB_H += compat/precompose_utf8.h
-LIB_H += compat/terminal.h
-LIB_H += compat/win32/dirent.h
-LIB_H += compat/win32/pthread.h
-LIB_H += compat/win32/syslog.h
-LIB_H += connected.h
-LIB_H += convert.h
-LIB_H += credential.h
-LIB_H += csum-file.h
-LIB_H += decorate.h
-LIB_H += delta.h
-LIB_H += diff.h
-LIB_H += diffcore.h
-LIB_H += dir.h
-LIB_H += exec_cmd.h
-LIB_H += ewah/ewok.h
-LIB_H += ewah/ewok_rlw.h
-LIB_H += fetch-pack.h
-LIB_H += fmt-merge-msg.h
-LIB_H += fsck.h
-LIB_H += gettext.h
-LIB_H += git-compat-util.h
-LIB_H += gpg-interface.h
-LIB_H += graph.h
-LIB_H += grep.h
-LIB_H += hashmap.h
-LIB_H += help.h
-LIB_H += http.h
-LIB_H += kwset.h
-LIB_H += levenshtein.h
-LIB_H += line-log.h
-LIB_H += line-range.h
-LIB_H += list-objects.h
-LIB_H += ll-merge.h
-LIB_H += log-tree.h
-LIB_H += mailmap.h
-LIB_H += merge-blobs.h
-LIB_H += merge-recursive.h
-LIB_H += mergesort.h
-LIB_H += notes-cache.h
-LIB_H += notes-merge.h
-LIB_H += notes-utils.h
-LIB_H += notes.h
-LIB_H += object.h
-LIB_H += pack-objects.h
-LIB_H += pack-revindex.h
-LIB_H += pack.h
-LIB_H += pack-bitmap.h
-LIB_H += parse-options.h
-LIB_H += patch-ids.h
-LIB_H += pathspec.h
-LIB_H += pkt-line.h
-LIB_H += prio-queue.h
-LIB_H += progress.h
-LIB_H += prompt.h
-LIB_H += quote.h
-LIB_H += reachable.h
-LIB_H += reflog-walk.h
-LIB_H += refs.h
-LIB_H += remote.h
-LIB_H += rerere.h
-LIB_H += resolve-undo.h
-LIB_H += revision.h
-LIB_H += run-command.h
-LIB_H += send-pack.h
-LIB_H += sequencer.h
-LIB_H += sha1-array.h
-LIB_H += sha1-lookup.h
-LIB_H += shortlog.h
-LIB_H += sideband.h
-LIB_H += sigchain.h
-LIB_H += strbuf.h
-LIB_H += streaming.h
-LIB_H += string-list.h
-LIB_H += submodule.h
-LIB_H += tag.h
-LIB_H += tar.h
-LIB_H += thread-utils.h
-LIB_H += transport.h
-LIB_H += tree-walk.h
-LIB_H += tree.h
-LIB_H += unpack-trees.h
-LIB_H += url.h
-LIB_H += urlmatch.h
-LIB_H += userdiff.h
-LIB_H += utf8.h
-LIB_H += varint.h
-LIB_H += vcs-svn/fast_export.h
-LIB_H += vcs-svn/line_buffer.h
-LIB_H += vcs-svn/repo_tree.h
-LIB_H += vcs-svn/sliding_window.h
-LIB_H += vcs-svn/svndiff.h
-LIB_H += vcs-svn/svndump.h
-LIB_H += walker.h
-LIB_H += wildmatch.h
-LIB_H += wt-status.h
-LIB_H += xdiff-interface.h
-LIB_H += xdiff/xdiff.h
-LIB_H += xdiff/xdiffi.h
-LIB_H += xdiff/xemit.h
-LIB_H += xdiff/xinclude.h
-LIB_H += xdiff/xmacros.h
-LIB_H += xdiff/xprepare.h
-LIB_H += xdiff/xtypes.h
-LIB_H += xdiff/xutils.h
-=======
 LIB_H = $(shell $(FIND) . \
 	-name .git -prune -o \
 	-name t -prune -o \
 	-name Documentation -prune -o \
 	-name '*.h' -print)
->>>>>>> 7f8779f2
 
 LIB_OBJS += abspath.o
 LIB_OBJS += advice.o
@@ -1125,8 +995,6 @@
 	EXTLIBS += -lpcre
 endif
 
-<<<<<<< HEAD
-=======
 ifdef HAVE_ALLOCA_H
 	BASIC_CFLAGS += -DHAVE_ALLOCA_H
 endif
@@ -1134,7 +1002,6 @@
 IMAP_SEND_BUILDDEPS =
 IMAP_SEND_LDFLAGS = $(OPENSSL_LINK) $(OPENSSL_LIBSSL) $(LIB_4_CRYPTO)
 
->>>>>>> 7f8779f2
 ifdef NO_CURL
 	BASIC_CFLAGS += -DNO_CURL
 	REMOTE_CURL_PRIMARY =
@@ -1533,8 +1400,6 @@
 	BASIC_CFLAGS += -DGMTIME_UNRELIABLE_ERRORS
 endif
 
-<<<<<<< HEAD
-=======
 ifdef HAVE_CLOCK_GETTIME
 	BASIC_CFLAGS += -DHAVE_CLOCK_GETTIME
 	EXTLIBS += -lrt
@@ -1544,7 +1409,6 @@
 	BASIC_CFLAGS += -DHAVE_CLOCK_MONOTONIC
 endif
 
->>>>>>> 7f8779f2
 ifeq ($(TCLTK_PATH),)
 NO_TCLTK = NoThanks
 endif
@@ -1695,10 +1559,6 @@
 all:: profile-clean
 	$(MAKE) PROFILE=GEN all
 	$(MAKE) PROFILE=GEN -j1 test
-<<<<<<< HEAD
-endif
-endif
-=======
 	@if test -n "$$GIT_PERF_REPO" || test -d .git; then \
 		$(MAKE) PROFILE=GEN -j1 perf; \
 	else \
@@ -1711,7 +1571,6 @@
 	$(MAKE) PROFILE=GEN -j1 perf
 	$(MAKE) PROFILE=USE all
 
->>>>>>> 7f8779f2
 
 all:: $(ALL_PROGRAMS) $(SCRIPT_LIB) $(BUILT_INS) $(OTHER_PROGRAMS) GIT-BUILD-OPTIONS
 ifneq (,$X)

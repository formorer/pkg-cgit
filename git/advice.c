#include "cache.h"

int advice_push_update_rejected = 1;
int advice_push_non_ff_current = 1;
int advice_push_non_ff_matching = 1;
int advice_push_already_exists = 1;
int advice_push_fetch_first = 1;
int advice_push_needs_force = 1;
int advice_status_hints = 1;
int advice_status_u_option = 1;
int advice_commit_before_merge = 1;
int advice_resolve_conflict = 1;
int advice_implicit_identity = 1;
int advice_detached_head = 1;
int advice_set_upstream_failure = 1;
int advice_object_name_warning = 1;
int advice_rm_hints = 1;

static struct {
	const char *name;
	int *preference;
} advice_config[] = {
	{ "pushupdaterejected", &advice_push_update_rejected },
	{ "pushnonffcurrent", &advice_push_non_ff_current },
	{ "pushnonffmatching", &advice_push_non_ff_matching },
	{ "pushalreadyexists", &advice_push_already_exists },
	{ "pushfetchfirst", &advice_push_fetch_first },
	{ "pushneedsforce", &advice_push_needs_force },
	{ "statushints", &advice_status_hints },
	{ "statusuoption", &advice_status_u_option },
	{ "commitbeforemerge", &advice_commit_before_merge },
	{ "resolveconflict", &advice_resolve_conflict },
	{ "implicitidentity", &advice_implicit_identity },
	{ "detachedhead", &advice_detached_head },
	{ "setupstreamfailure", &advice_set_upstream_failure },
	{ "objectnamewarning", &advice_object_name_warning },
	{ "rmhints", &advice_rm_hints },

	/* make this an alias for backward compatibility */
	{ "pushnonfastforward", &advice_push_update_rejected }
};

void advise(const char *advice, ...)
{
	struct strbuf buf = STRBUF_INIT;
	va_list params;
	const char *cp, *np;

	va_start(params, advice);
	strbuf_vaddf(&buf, advice, params);
	va_end(params);

	for (cp = buf.buf; *cp; cp = np) {
		np = strchrnul(cp, '\n');
		fprintf(stderr,	_("hint: %.*s\n"), (int)(np - cp), cp);
		if (*np)
			np++;
	}
	strbuf_release(&buf);
}

int git_default_advice_config(const char *var, const char *value)
{
	const char *k = skip_prefix(var, "advice.");
	int i;

	for (i = 0; i < ARRAY_SIZE(advice_config); i++) {
		if (strcmp(k, advice_config[i].name))
			continue;
		*advice_config[i].preference = git_config_bool(var, value);
		return 0;
	}

	return 0;
}

int error_resolve_conflict(const char *me)
{
	error("'%s' is not possible because you have unmerged files.", me);
	if (advice_resolve_conflict)
		/*
		 * Message used both when 'git commit' fails and when
		 * other commands doing a merge do.
		 */
<<<<<<< HEAD
		advise(_("Fix them up in the work tree,\n"
			 "and then use 'git add/rm <file>' as\n"
			 "appropriate to mark resolution and make a commit,\n"
			 "or use 'git commit -a'."));
=======
		advise(_("Fix them up in the work tree, and then use 'git add/rm <file>'\n"
			 "as appropriate to mark resolution and make a commit."));
>>>>>>> 7f8779f2
	return -1;
}

void NORETURN die_resolve_conflict(const char *me)
{
	error_resolve_conflict(me);
	die("Exiting because of an unresolved conflict.");
}

void detach_advice(const char *new_name)
{
	const char fmt[] =
	"Note: checking out '%s'.\n\n"
	"You are in 'detached HEAD' state. You can look around, make experimental\n"
	"changes and commit them, and you can discard any commits you make in this\n"
	"state without impacting any branches by performing another checkout.\n\n"
	"If you want to create a new branch to retain commits you create, you may\n"
	"do so (now or later) by using -b with the checkout command again. Example:\n\n"
	"  git checkout -b new_branch_name\n\n";

	fprintf(stderr, fmt, new_name);
}<|MERGE_RESOLUTION|>--- conflicted
+++ resolved
@@ -82,15 +82,8 @@
 		 * Message used both when 'git commit' fails and when
 		 * other commands doing a merge do.
 		 */
-<<<<<<< HEAD
-		advise(_("Fix them up in the work tree,\n"
-			 "and then use 'git add/rm <file>' as\n"
-			 "appropriate to mark resolution and make a commit,\n"
-			 "or use 'git commit -a'."));
-=======
 		advise(_("Fix them up in the work tree, and then use 'git add/rm <file>'\n"
 			 "as appropriate to mark resolution and make a commit."));
->>>>>>> 7f8779f2
 	return -1;
 }
 

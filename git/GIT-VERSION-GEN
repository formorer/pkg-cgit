--- conflicted
+++ resolved
@@ -1,11 +1,7 @@
 #!/bin/sh
 
 GVF=GIT-VERSION-FILE
-<<<<<<< HEAD
-DEF_VER=v2.0.1
-=======
 DEF_VER=v2.3.2
->>>>>>> 7f8779f2
 
 LF='
 '

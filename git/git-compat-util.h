#ifndef GIT_COMPAT_UTIL_H
#define GIT_COMPAT_UTIL_H

#define _FILE_OFFSET_BITS 64

#ifndef FLEX_ARRAY
/*
 * See if our compiler is known to support flexible array members.
 */
#if defined(__STDC_VERSION__) && (__STDC_VERSION__ >= 199901L) && (!defined(__SUNPRO_C) || (__SUNPRO_C > 0x580))
# define FLEX_ARRAY /* empty */
#elif defined(__GNUC__)
# if (__GNUC__ >= 3)
#  define FLEX_ARRAY /* empty */
# else
#  define FLEX_ARRAY 0 /* older GNU extension */
# endif
#endif

/*
 * Otherwise, default to safer but a bit wasteful traditional style
 */
#ifndef FLEX_ARRAY
# define FLEX_ARRAY 1
#endif
#endif

#define ARRAY_SIZE(x) (sizeof(x)/sizeof(x[0]))
#define bitsizeof(x)  (CHAR_BIT * sizeof(x))

#define maximum_signed_value_of_type(a) \
    (INTMAX_MAX >> (bitsizeof(intmax_t) - bitsizeof(a)))

#define maximum_unsigned_value_of_type(a) \
    (UINTMAX_MAX >> (bitsizeof(uintmax_t) - bitsizeof(a)))

/*
 * Signed integer overflow is undefined in C, so here's a helper macro
 * to detect if the sum of two integers will overflow.
 *
 * Requires: a >= 0, typeof(a) equals typeof(b)
 */
#define signed_add_overflows(a, b) \
    ((b) > maximum_signed_value_of_type(a) - (a))

#define unsigned_add_overflows(a, b) \
    ((b) > maximum_unsigned_value_of_type(a) - (a))

#ifdef __GNUC__
#define TYPEOF(x) (__typeof__(x))
#else
#define TYPEOF(x)
#endif

#define MSB(x, bits) ((x) & TYPEOF(x)(~0ULL << (bitsizeof(x) - (bits))))
#define HAS_MULTI_BITS(i)  ((i) & ((i) - 1))  /* checks if an integer has more than 1 bit set */

#define DIV_ROUND_UP(n,d) (((n) + (d) - 1) / (d))

/* Approximation of the length of the decimal representation of this type. */
#define decimal_length(x)	((int)(sizeof(x) * 2.56 + 0.5) + 1)

#if defined(__sun__)
 /*
  * On Solaris, when _XOPEN_EXTENDED is set, its header file
  * forces the programs to be XPG4v2, defeating any _XOPEN_SOURCE
  * setting to say we are XPG5 or XPG6.  Also on Solaris,
  * XPG6 programs must be compiled with a c99 compiler, while
  * non XPG6 programs must be compiled with a pre-c99 compiler.
  */
# if __STDC_VERSION__ - 0 >= 199901L
# define _XOPEN_SOURCE 600
# else
# define _XOPEN_SOURCE 500
# endif
#elif !defined(__APPLE__) && !defined(__FreeBSD__) && !defined(__USLC__) && \
      !defined(_M_UNIX) && !defined(__sgi) && !defined(__DragonFly__) && \
      !defined(__TANDEM) && !defined(__QNX__) && !defined(__MirBSD__) && \
      !defined(__CYGWIN__)
#define _XOPEN_SOURCE 600 /* glibc2 and AIX 5.3L need 500, OpenBSD needs 600 for S_ISLNK() */
#define _XOPEN_SOURCE_EXTENDED 1 /* AIX 5.3L needs this */
#endif
#define _ALL_SOURCE 1
#define _GNU_SOURCE 1
#define _BSD_SOURCE 1
#define _DEFAULT_SOURCE 1
#define _NETBSD_SOURCE 1
#define _SGI_SOURCE 1

#if defined(WIN32) && !defined(__CYGWIN__) /* Both MinGW and MSVC */
# if defined (_MSC_VER) && !defined(_WIN32_WINNT)
#  define _WIN32_WINNT 0x0502
# endif
#define WIN32_LEAN_AND_MEAN  /* stops windows.h including winsock.h */
#include <winsock2.h>
#include <windows.h>
#define GIT_WINDOWS_NATIVE
#endif

#include <unistd.h>
#include <stdio.h>
#include <sys/stat.h>
#include <fcntl.h>
#include <stddef.h>
#include <stdlib.h>
#include <stdarg.h>
#include <string.h>
#ifdef HAVE_STRINGS_H
#include <strings.h> /* for strcasecmp() */
#endif
#include <errno.h>
#include <limits.h>
#ifdef NEEDS_SYS_PARAM_H
#include <sys/param.h>
#endif
#include <sys/types.h>
#include <dirent.h>
#include <sys/time.h>
#include <time.h>
#include <signal.h>
#include <assert.h>
#include <regex.h>
#include <utime.h>
#include <syslog.h>
#ifndef NO_SYS_POLL_H
#include <sys/poll.h>
#else
#include <poll.h>
#endif

#if defined(__MINGW32__)
/* pull in Windows compatibility stuff */
#include "compat/mingw.h"
#elif defined(_MSC_VER)
#include "compat/msvc.h"
#else
#include <sys/wait.h>
#include <sys/resource.h>
#include <sys/socket.h>
#include <sys/ioctl.h>
#include <termios.h>
#ifndef NO_SYS_SELECT_H
#include <sys/select.h>
#endif
#include <netinet/in.h>
#include <netinet/tcp.h>
#include <arpa/inet.h>
#include <netdb.h>
#include <pwd.h>
#include <sys/un.h>
#ifndef NO_INTTYPES_H
#include <inttypes.h>
#else
#include <stdint.h>
#endif
#ifdef NO_INTPTR_T
/*
 * On I16LP32, ILP32 and LP64 "long" is the save bet, however
 * on LLP86, IL33LLP64 and P64 it needs to be "long long",
 * while on IP16 and IP16L32 it is "int" (resp. "short")
 * Size needs to match (or exceed) 'sizeof(void *)'.
 * We can't take "long long" here as not everybody has it.
 */
typedef long intptr_t;
typedef unsigned long uintptr_t;
#endif
#undef _ALL_SOURCE /* AIX 5.3L defines a struct list with _ALL_SOURCE. */
#include <grp.h>
#define _ALL_SOURCE 1
#endif

/* used on Mac OS X */
#ifdef PRECOMPOSE_UNICODE
#include "compat/precompose_utf8.h"
#else
#define precompose_str(in,i_nfd2nfc)
#define precompose_argv(c,v)
#define probe_utf8_pathname_composition(a,b)
#endif

#ifdef MKDIR_WO_TRAILING_SLASH
#define mkdir(a,b) compat_mkdir_wo_trailing_slash((a),(b))
extern int compat_mkdir_wo_trailing_slash(const char*, mode_t);
#endif

#ifdef NO_STRUCT_ITIMERVAL
struct itimerval {
	struct timeval it_interval;
	struct timeval it_value;
};
#endif

#ifdef NO_SETITIMER
#define setitimer(which,value,ovalue)
#endif

#ifndef NO_LIBGEN_H
#include <libgen.h>
#else
#define basename gitbasename
extern char *gitbasename(char *);
#endif

#ifndef NO_ICONV
#include <iconv.h>
#endif

#ifndef NO_OPENSSL
#ifdef __APPLE__
#define __AVAILABILITY_MACROS_USES_AVAILABILITY 0
#include <AvailabilityMacros.h>
#undef DEPRECATED_ATTRIBUTE
#define DEPRECATED_ATTRIBUTE
#undef __AVAILABILITY_MACROS_USES_AVAILABILITY
#endif
#include <openssl/ssl.h>
#include <openssl/err.h>
#ifdef NO_HMAC_CTX_CLEANUP
#define HMAC_CTX_cleanup HMAC_cleanup
#endif
#endif

/* On most systems <netdb.h> would have given us this, but
 * not on some systems (e.g. z/OS).
 */
#ifndef NI_MAXHOST
#define NI_MAXHOST 1025
#endif

#ifndef NI_MAXSERV
#define NI_MAXSERV 32
#endif

/* On most systems <limits.h> would have given us this, but
 * not on some systems (e.g. GNU/Hurd).
 */
#ifndef PATH_MAX
#define PATH_MAX 4096
#endif

#ifndef PRIuMAX
#define PRIuMAX "llu"
#endif

#ifndef PRIu32
#define PRIu32 "u"
#endif

#ifndef PRIx32
#define PRIx32 "x"
#endif

#ifndef PRIo32
#define PRIo32 "o"
#endif

#ifndef PATH_SEP
#define PATH_SEP ':'
#endif

#ifdef HAVE_PATHS_H
#include <paths.h>
#endif
#ifndef _PATH_DEFPATH
#define _PATH_DEFPATH "/usr/local/bin:/usr/bin:/bin"
#endif

#ifndef STRIP_EXTENSION
#define STRIP_EXTENSION ""
#endif

#ifndef has_dos_drive_prefix
static inline int git_has_dos_drive_prefix(const char *path)
{
	return 0;
}
#define has_dos_drive_prefix git_has_dos_drive_prefix
#endif

#ifndef is_dir_sep
<<<<<<< HEAD
#define is_dir_sep(c) ((c) == '/')
=======
static inline int git_is_dir_sep(int c)
{
	return c == '/';
}
#define is_dir_sep git_is_dir_sep
#endif

#ifndef offset_1st_component
static inline int git_offset_1st_component(const char *path)
{
	return is_dir_sep(path[0]);
}
#define offset_1st_component git_offset_1st_component
>>>>>>> 7f8779f2
#endif

#ifndef find_last_dir_sep
static inline char *git_find_last_dir_sep(const char *path)
{
	return strrchr(path, '/');
}
#define find_last_dir_sep git_find_last_dir_sep
#endif

#if defined(__HP_cc) && (__HP_cc >= 61000)
#define NORETURN __attribute__((noreturn))
#define NORETURN_PTR
#elif defined(__GNUC__) && !defined(NO_NORETURN)
#define NORETURN __attribute__((__noreturn__))
#define NORETURN_PTR __attribute__((__noreturn__))
#elif defined(_MSC_VER)
#define NORETURN __declspec(noreturn)
#define NORETURN_PTR
#else
#define NORETURN
#define NORETURN_PTR
#ifndef __attribute__
#define __attribute__(x)
#endif
#endif

/* The sentinel attribute is valid from gcc version 4.0 */
#if defined(__GNUC__) && (__GNUC__ >= 4)
#define LAST_ARG_MUST_BE_NULL __attribute__((sentinel))
#else
#define LAST_ARG_MUST_BE_NULL
#endif

#include "compat/bswap.h"

#include "wildmatch.h"

struct strbuf;

/* General helper functions */
extern void vreportf(const char *prefix, const char *err, va_list params);
extern void vwritef(int fd, const char *prefix, const char *err, va_list params);
extern NORETURN void usage(const char *err);
extern NORETURN void usagef(const char *err, ...) __attribute__((format (printf, 1, 2)));
extern NORETURN void die(const char *err, ...) __attribute__((format (printf, 1, 2)));
extern NORETURN void die_errno(const char *err, ...) __attribute__((format (printf, 1, 2)));
extern int error(const char *err, ...) __attribute__((format (printf, 1, 2)));
extern void warning(const char *err, ...) __attribute__((format (printf, 1, 2)));

#ifndef NO_OPENSSL
#ifdef APPLE_COMMON_CRYPTO
#include "compat/apple-common-crypto.h"
#else
#include <openssl/evp.h>
#include <openssl/hmac.h>
#endif /* APPLE_COMMON_CRYPTO */
#include <openssl/x509v3.h>
#endif /* NO_OPENSSL */

/*
 * Let callers be aware of the constant return value; this can help
 * gcc with -Wuninitialized analysis. We restrict this trick to gcc, though,
 * because some compilers may not support variadic macros. Since we're only
 * trying to help gcc, anyway, it's OK; other compilers will fall back to
 * using the function as usual.
 */
#if defined(__GNUC__) && ! defined(__clang__)
#define error(...) (error(__VA_ARGS__), -1)
#endif

extern void set_die_routine(NORETURN_PTR void (*routine)(const char *err, va_list params));
extern void set_error_routine(void (*routine)(const char *err, va_list params));
extern void set_die_is_recursing_routine(int (*routine)(void));

extern int starts_with(const char *str, const char *prefix);
extern int ends_with(const char *str, const char *suffix);

static inline const char *skip_prefix(const char *str, const char *prefix)
{
	do {
		if (!*prefix)
			return str;
	} while (*str++ == *prefix++);
	return NULL;
}

#if defined(NO_MMAP) || defined(USE_WIN32_MMAP)

#ifndef PROT_READ
#define PROT_READ 1
#define PROT_WRITE 2
#define MAP_PRIVATE 1
#endif

#define mmap git_mmap
#define munmap git_munmap
extern void *git_mmap(void *start, size_t length, int prot, int flags, int fd, off_t offset);
extern int git_munmap(void *start, size_t length);

#else /* NO_MMAP || USE_WIN32_MMAP */

#include <sys/mman.h>

#endif /* NO_MMAP || USE_WIN32_MMAP */

#ifdef NO_MMAP

/* This value must be multiple of (pagesize * 2) */
#define DEFAULT_PACKED_GIT_WINDOW_SIZE (1 * 1024 * 1024)

#else /* NO_MMAP */

/* This value must be multiple of (pagesize * 2) */
#define DEFAULT_PACKED_GIT_WINDOW_SIZE \
	(sizeof(void*) >= 8 \
		?  1 * 1024 * 1024 * 1024 \
		: 32 * 1024 * 1024)

#endif /* NO_MMAP */

#ifndef MAP_FAILED
#define MAP_FAILED ((void *)-1)
#endif

#ifdef NO_ST_BLOCKS_IN_STRUCT_STAT
#define on_disk_bytes(st) ((st).st_size)
#else
#define on_disk_bytes(st) ((st).st_blocks * 512)
#endif

#ifdef NEEDS_MODE_TRANSLATION
#undef S_IFMT
#undef S_IFREG
#undef S_IFDIR
#undef S_IFLNK
#undef S_IFBLK
#undef S_IFCHR
#undef S_IFIFO
#undef S_IFSOCK
#define S_IFMT   0170000
#define S_IFREG  0100000
#define S_IFDIR  0040000
#define S_IFLNK  0120000
#define S_IFBLK  0060000
#define S_IFCHR  0020000
#define S_IFIFO  0010000
#define S_IFSOCK 0140000
#ifdef stat
#undef stat
#endif
#define stat(path, buf) git_stat(path, buf)
extern int git_stat(const char *, struct stat *);
#ifdef fstat
#undef fstat
#endif
#define fstat(fd, buf) git_fstat(fd, buf)
extern int git_fstat(int, struct stat *);
#ifdef lstat
#undef lstat
#endif
#define lstat(path, buf) git_lstat(path, buf)
extern int git_lstat(const char *, struct stat *);
#endif

#define DEFAULT_PACKED_GIT_LIMIT \
	((1024L * 1024L) * (sizeof(void*) >= 8 ? 8192 : 256))

#ifdef NO_PREAD
#define pread git_pread
extern ssize_t git_pread(int fd, void *buf, size_t count, off_t offset);
#endif
/*
 * Forward decl that will remind us if its twin in cache.h changes.
 * This function is used in compat/pread.c.  But we can't include
 * cache.h there.
 */
extern ssize_t read_in_full(int fd, void *buf, size_t count);

#ifdef NO_SETENV
#define setenv gitsetenv
extern int gitsetenv(const char *, const char *, int);
#endif

#ifdef NO_MKDTEMP
#define mkdtemp gitmkdtemp
extern char *gitmkdtemp(char *);
#endif

#ifdef NO_MKSTEMPS
#define mkstemps gitmkstemps
extern int gitmkstemps(char *, int);
#endif

#ifdef NO_UNSETENV
#define unsetenv gitunsetenv
extern void gitunsetenv(const char *);
#endif

#ifdef NO_STRCASESTR
#define strcasestr gitstrcasestr
extern char *gitstrcasestr(const char *haystack, const char *needle);
#endif

#ifdef NO_STRLCPY
#define strlcpy gitstrlcpy
extern size_t gitstrlcpy(char *, const char *, size_t);
#endif

#ifdef NO_STRTOUMAX
#define strtoumax gitstrtoumax
extern uintmax_t gitstrtoumax(const char *, char **, int);
#define strtoimax gitstrtoimax
extern intmax_t gitstrtoimax(const char *, char **, int);
#endif

#ifdef NO_HSTRERROR
#define hstrerror githstrerror
extern const char *githstrerror(int herror);
#endif

#ifdef NO_MEMMEM
#define memmem gitmemmem
void *gitmemmem(const void *haystack, size_t haystacklen,
                const void *needle, size_t needlelen);
#endif

#ifdef NO_GETPAGESIZE
#define getpagesize() sysconf(_SC_PAGESIZE)
#endif

#ifdef FREAD_READS_DIRECTORIES
#ifdef fopen
#undef fopen
#endif
#define fopen(a,b) git_fopen(a,b)
extern FILE *git_fopen(const char*, const char*);
#endif

#ifdef SNPRINTF_RETURNS_BOGUS
#ifdef snprintf
#undef snprintf
#endif
#define snprintf git_snprintf
extern int git_snprintf(char *str, size_t maxsize,
			const char *format, ...);
#ifdef vsnprintf
#undef vsnprintf
#endif
#define vsnprintf git_vsnprintf
extern int git_vsnprintf(char *str, size_t maxsize,
			 const char *format, va_list ap);
#endif

#ifdef __GLIBC_PREREQ
#if __GLIBC_PREREQ(2, 1)
#define HAVE_STRCHRNUL
#define HAVE_MEMPCPY
#endif
#endif

#ifndef HAVE_STRCHRNUL
#define strchrnul gitstrchrnul
static inline char *gitstrchrnul(const char *s, int c)
{
	while (*s && *s != c)
		s++;
	return (char *)s;
}
#endif

#ifndef HAVE_MEMPCPY
#define mempcpy gitmempcpy
static inline void *gitmempcpy(void *dest, const void *src, size_t n)
{
	return (char *)memcpy(dest, src, n) + n;
}
#endif

#ifdef NO_INET_PTON
int inet_pton(int af, const char *src, void *dst);
#endif

#ifdef NO_INET_NTOP
const char *inet_ntop(int af, const void *src, char *dst, size_t size);
#endif

#ifdef NO_PTHREADS
#define atexit git_atexit
extern int git_atexit(void (*handler)(void));
#endif

extern void release_pack_memory(size_t);

typedef void (*try_to_free_t)(size_t);
extern try_to_free_t set_try_to_free_routine(try_to_free_t);

extern char *xstrdup(const char *str);
extern void *xmalloc(size_t size);
extern void *xmallocz(size_t size);
extern void *xmallocz_gently(size_t size);
extern void *xmemdupz(const void *data, size_t len);
extern char *xstrndup(const char *str, size_t len);
extern void *xrealloc(void *ptr, size_t size);
extern void *xcalloc(size_t nmemb, size_t size);
extern void *xmmap(void *start, size_t length, int prot, int flags, int fd, off_t offset);
extern ssize_t xread(int fd, void *buf, size_t len);
extern ssize_t xwrite(int fd, const void *buf, size_t len);
extern ssize_t xpread(int fd, void *buf, size_t len, off_t offset);
extern int xdup(int fd);
extern FILE *xfdopen(int fd, const char *mode);
extern int xmkstemp(char *template);
extern int xmkstemp_mode(char *template, int mode);
extern int odb_mkstemp(char *template, size_t limit, const char *pattern);
extern int odb_pack_keep(char *name, size_t namesz, const unsigned char *sha1);
extern char *xgetcwd(void);

#define REALLOC_ARRAY(x, alloc) (x) = xrealloc((x), (alloc) * sizeof(*(x)))

static inline char *xstrdup_or_null(const char *str)
{
	return str ? xstrdup(str) : NULL;
}

static inline size_t xsize_t(off_t len)
{
	if (len > (size_t) len)
		die("Cannot handle files this big");
	return (size_t)len;
}

static inline int has_extension(const char *filename, const char *ext)
{
	size_t len = strlen(filename);
	size_t extlen = strlen(ext);
	return len > extlen && !memcmp(filename + len - extlen, ext, extlen);
}

/* in ctype.c, for kwset users */
extern const char tolower_trans_tbl[256];

/* Sane ctype - no locale, and works with signed chars */
#undef isascii
#undef isspace
#undef isdigit
#undef isalpha
#undef isalnum
#undef isprint
#undef islower
#undef isupper
#undef tolower
#undef toupper
#undef iscntrl
#undef ispunct
#undef isxdigit

extern const unsigned char sane_ctype[256];
#define GIT_SPACE 0x01
#define GIT_DIGIT 0x02
#define GIT_ALPHA 0x04
#define GIT_GLOB_SPECIAL 0x08
#define GIT_REGEX_SPECIAL 0x10
#define GIT_PATHSPEC_MAGIC 0x20
#define GIT_CNTRL 0x40
#define GIT_PUNCT 0x80
#define sane_istest(x,mask) ((sane_ctype[(unsigned char)(x)] & (mask)) != 0)
#define isascii(x) (((x) & ~0x7f) == 0)
#define isspace(x) sane_istest(x,GIT_SPACE)
#define isdigit(x) sane_istest(x,GIT_DIGIT)
#define isalpha(x) sane_istest(x,GIT_ALPHA)
#define isalnum(x) sane_istest(x,GIT_ALPHA | GIT_DIGIT)
#define isprint(x) ((x) >= 0x20 && (x) <= 0x7e)
#define islower(x) sane_iscase(x, 1)
#define isupper(x) sane_iscase(x, 0)
#define is_glob_special(x) sane_istest(x,GIT_GLOB_SPECIAL)
#define is_regex_special(x) sane_istest(x,GIT_GLOB_SPECIAL | GIT_REGEX_SPECIAL)
#define iscntrl(x) (sane_istest(x,GIT_CNTRL))
#define ispunct(x) sane_istest(x, GIT_PUNCT | GIT_REGEX_SPECIAL | \
		GIT_GLOB_SPECIAL | GIT_PATHSPEC_MAGIC)
#define isxdigit(x) (hexval_table[(unsigned char)(x)] != -1)
#define tolower(x) sane_case((unsigned char)(x), 0x20)
#define toupper(x) sane_case((unsigned char)(x), 0)
#define is_pathspec_magic(x) sane_istest(x,GIT_PATHSPEC_MAGIC)

static inline int sane_case(int x, int high)
{
	if (sane_istest(x, GIT_ALPHA))
		x = (x & ~0x20) | high;
	return x;
}

static inline int sane_iscase(int x, int is_lower)
{
	if (!sane_istest(x, GIT_ALPHA))
		return 0;

	if (is_lower)
		return (x & 0x20) != 0;
	else
		return (x & 0x20) == 0;
}

static inline int strtoul_ui(char const *s, int base, unsigned int *result)
{
	unsigned long ul;
	char *p;

	errno = 0;
	ul = strtoul(s, &p, base);
	if (errno || *p || p == s || (unsigned int) ul != ul)
		return -1;
	*result = ul;
	return 0;
}

static inline int strtol_i(char const *s, int base, int *result)
{
	long ul;
	char *p;

	errno = 0;
	ul = strtol(s, &p, base);
	if (errno || *p || p == s || (int) ul != ul)
		return -1;
	*result = ul;
	return 0;
}

#ifdef INTERNAL_QSORT
void git_qsort(void *base, size_t nmemb, size_t size,
	       int(*compar)(const void *, const void *));
#define qsort git_qsort
#endif

#ifndef DIR_HAS_BSD_GROUP_SEMANTICS
# define FORCE_DIR_SET_GID S_ISGID
#else
# define FORCE_DIR_SET_GID 0
#endif

#ifdef NO_NSEC
#undef USE_NSEC
#define ST_CTIME_NSEC(st) 0
#define ST_MTIME_NSEC(st) 0
#else
#ifdef USE_ST_TIMESPEC
#define ST_CTIME_NSEC(st) ((unsigned int)((st).st_ctimespec.tv_nsec))
#define ST_MTIME_NSEC(st) ((unsigned int)((st).st_mtimespec.tv_nsec))
#else
#define ST_CTIME_NSEC(st) ((unsigned int)((st).st_ctim.tv_nsec))
#define ST_MTIME_NSEC(st) ((unsigned int)((st).st_mtim.tv_nsec))
#endif
#endif

#ifdef UNRELIABLE_FSTAT
#define fstat_is_reliable() 0
#else
#define fstat_is_reliable() 1
#endif

#ifndef va_copy
/*
 * Since an obvious implementation of va_list would be to make it a
 * pointer into the stack frame, a simple assignment will work on
 * many systems.  But let's try to be more portable.
 */
#ifdef __va_copy
#define va_copy(dst, src) __va_copy(dst, src)
#else
#define va_copy(dst, src) ((dst) = (src))
#endif
#endif

<<<<<<< HEAD
=======
#if defined(__GNUC__) || (_MSC_VER >= 1400) || defined(__C99_MACRO_WITH_VA_ARGS)
#define HAVE_VARIADIC_MACROS 1
#endif

>>>>>>> 7f8779f2
/*
 * Preserves errno, prints a message, but gives no warning for ENOENT.
 * Returns 0 on success, which includes trying to unlink an object that does
 * not exist.
 */
int unlink_or_warn(const char *path);
 /*
  * Tries to unlink file.  Returns 0 if unlink succeeded
  * or the file already didn't exist.  Returns -1 and
  * appends a message to err suitable for
  * 'error("%s", err->buf)' on error.
  */
int unlink_or_msg(const char *file, struct strbuf *err);
/*
 * Preserves errno, prints a message, but gives no warning for ENOENT.
 * Returns 0 on success, which includes trying to remove a directory that does
 * not exist.
 */
int rmdir_or_warn(const char *path);
/*
 * Calls the correct function out of {unlink,rmdir}_or_warn based on
 * the supplied file mode.
 */
int remove_or_warn(unsigned int mode, const char *path);

/*
 * Call access(2), but warn for any error except "missing file"
 * (ENOENT or ENOTDIR).
 */
#define ACCESS_EACCES_OK (1U << 0)
int access_or_warn(const char *path, int mode, unsigned flag);
int access_or_die(const char *path, int mode, unsigned flag);

/* Warn on an inaccessible file that ought to be accessible */
void warn_on_inaccessible(const char *path);

/* Get the passwd entry for the UID of the current process. */
struct passwd *xgetpwuid_self(void);

#ifdef GMTIME_UNRELIABLE_ERRORS
struct tm *git_gmtime(const time_t *);
struct tm *git_gmtime_r(const time_t *, struct tm *);
#define gmtime git_gmtime
#define gmtime_r git_gmtime_r
#endif

#endif<|MERGE_RESOLUTION|>--- conflicted
+++ resolved
@@ -278,9 +278,6 @@
 #endif
 
 #ifndef is_dir_sep
-<<<<<<< HEAD
-#define is_dir_sep(c) ((c) == '/')
-=======
 static inline int git_is_dir_sep(int c)
 {
 	return c == '/';
@@ -294,7 +291,6 @@
 	return is_dir_sep(path[0]);
 }
 #define offset_1st_component git_offset_1st_component
->>>>>>> 7f8779f2
 #endif
 
 #ifndef find_last_dir_sep
@@ -768,13 +764,10 @@
 #endif
 #endif
 
-<<<<<<< HEAD
-=======
 #if defined(__GNUC__) || (_MSC_VER >= 1400) || defined(__C99_MACRO_WITH_VA_ARGS)
 #define HAVE_VARIADIC_MACROS 1
 #endif
 
->>>>>>> 7f8779f2
 /*
  * Preserves errno, prints a message, but gives no warning for ENOENT.
  * Returns 0 on success, which includes trying to unlink an object that does

/*
 * Let's make sure we always have a sane definition for ntohl()/htonl().
 * Some libraries define those as a function call, just to perform byte
 * shifting, bringing significant overhead to what should be a simple
 * operation.
 */

/*
 * Default version that the compiler ought to optimize properly with
 * constant values.
 */
static inline uint32_t default_swab32(uint32_t val)
{
	return (((val & 0xff000000) >> 24) |
		((val & 0x00ff0000) >>  8) |
		((val & 0x0000ff00) <<  8) |
		((val & 0x000000ff) << 24));
}

static inline uint64_t default_bswap64(uint64_t val)
{
	return (((val & (uint64_t)0x00000000000000ffULL) << 56) |
		((val & (uint64_t)0x000000000000ff00ULL) << 40) |
		((val & (uint64_t)0x0000000000ff0000ULL) << 24) |
		((val & (uint64_t)0x00000000ff000000ULL) <<  8) |
		((val & (uint64_t)0x000000ff00000000ULL) >>  8) |
		((val & (uint64_t)0x0000ff0000000000ULL) >> 24) |
		((val & (uint64_t)0x00ff000000000000ULL) >> 40) |
		((val & (uint64_t)0xff00000000000000ULL) >> 56));
}

#undef bswap32
#undef bswap64

#if defined(__GNUC__) && (defined(__i386__) || defined(__x86_64__))

#define bswap32 git_bswap32
static inline uint32_t git_bswap32(uint32_t x)
{
	uint32_t result;
	if (__builtin_constant_p(x))
		result = default_swab32(x);
	else
		__asm__("bswap %0" : "=r" (result) : "0" (x));
	return result;
}

#define bswap64 git_bswap64
#if defined(__x86_64__)
static inline uint64_t git_bswap64(uint64_t x)
{
	uint64_t result;
	if (__builtin_constant_p(x))
		result = default_bswap64(x);
	else
		__asm__("bswap %q0" : "=r" (result) : "0" (x));
	return result;
}
#else
static inline uint64_t git_bswap64(uint64_t x)
{
	union { uint64_t i64; uint32_t i32[2]; } tmp, result;
	if (__builtin_constant_p(x))
		result.i64 = default_bswap64(x);
	else {
		tmp.i64 = x;
		result.i32[0] = git_bswap32(tmp.i32[1]);
		result.i32[1] = git_bswap32(tmp.i32[0]);
	}
	return result.i64;
}
#endif

#elif defined(_MSC_VER) && (defined(_M_IX86) || defined(_M_X64))

#include <stdlib.h>

#define bswap32(x) _byteswap_ulong(x)
#define bswap64(x) _byteswap_uint64(x)

#endif

#if defined(bswap32)

#undef ntohl
#undef htonl
#define ntohl(x) bswap32(x)
#define htonl(x) bswap32(x)

#endif

#if defined(bswap64)

#undef ntohll
#undef htonll
#define ntohll(x) bswap64(x)
#define htonll(x) bswap64(x)

#else

#undef ntohll
#undef htonll

<<<<<<< HEAD
#if !defined(__BYTE_ORDER)
# if defined(BYTE_ORDER) && defined(LITTLE_ENDIAN) && defined(BIG_ENDIAN)
#  define __BYTE_ORDER BYTE_ORDER
#  define __LITTLE_ENDIAN LITTLE_ENDIAN
#  define __BIG_ENDIAN BIG_ENDIAN
=======
#if defined(__BYTE_ORDER) && defined(__LITTLE_ENDIAN) && defined(__BIG_ENDIAN)

# define GIT_BYTE_ORDER __BYTE_ORDER
# define GIT_LITTLE_ENDIAN __LITTLE_ENDIAN
# define GIT_BIG_ENDIAN __BIG_ENDIAN

#elif defined(BYTE_ORDER) && defined(LITTLE_ENDIAN) && defined(BIG_ENDIAN)

# define GIT_BYTE_ORDER BYTE_ORDER
# define GIT_LITTLE_ENDIAN LITTLE_ENDIAN
# define GIT_BIG_ENDIAN BIG_ENDIAN

#else

# define GIT_BIG_ENDIAN 4321
# define GIT_LITTLE_ENDIAN 1234

# if defined(_BIG_ENDIAN) && !defined(_LITTLE_ENDIAN)
#  define GIT_BYTE_ORDER GIT_BIG_ENDIAN
# elif defined(_LITTLE_ENDIAN) && !defined(_BIG_ENDIAN)
#  define GIT_BYTE_ORDER GIT_LITTLE_ENDIAN
# elif defined(__THW_BIG_ENDIAN__) && !defined(__THW_LITTLE_ENDIAN__)
#  define GIT_BYTE_ORDER GIT_BIG_ENDIAN
# elif defined(__THW_LITTLE_ENDIAN__) && !defined(__THW_BIG_ENDIAN__)
#  define GIT_BYTE_ORDER GIT_LITTLE_ENDIAN
# else
#  error "Cannot determine endianness"
>>>>>>> 7f8779f2
# endif
#endif

#if !defined(__BYTE_ORDER)
# error "Cannot determine endianness"
#endif

#if __BYTE_ORDER == __BIG_ENDIAN
# define ntohll(n) (n)
# define htonll(n) (n)
#else
# define ntohll(n) default_bswap64(n)
# define htonll(n) default_bswap64(n)
#endif

#endif

/*
 * Performance might be improved if the CPU architecture is OK with
 * unaligned 32-bit loads and a fast ntohl() is available.
 * Otherwise fall back to byte loads and shifts which is portable,
 * and is faster on architectures with memory alignment issues.
 */

#if defined(__i386__) || defined(__x86_64__) || \
    defined(_M_IX86) || defined(_M_X64) || \
    defined(__ppc__) || defined(__ppc64__) || \
    defined(__powerpc__) || defined(__powerpc64__) || \
    defined(__s390__) || defined(__s390x__)

#define get_be16(p)	ntohs(*(unsigned short *)(p))
#define get_be32(p)	ntohl(*(unsigned int *)(p))
#define put_be32(p, v)	do { *(unsigned int *)(p) = htonl(v); } while (0)

#else

#define get_be16(p)	( \
	(*((unsigned char *)(p) + 0) << 8) | \
	(*((unsigned char *)(p) + 1) << 0) )
#define get_be32(p)	( \
	(*((unsigned char *)(p) + 0) << 24) | \
	(*((unsigned char *)(p) + 1) << 16) | \
	(*((unsigned char *)(p) + 2) <<  8) | \
	(*((unsigned char *)(p) + 3) <<  0) )
#define put_be32(p, v)	do { \
	unsigned int __v = (v); \
	*((unsigned char *)(p) + 0) = __v >> 24; \
	*((unsigned char *)(p) + 1) = __v >> 16; \
	*((unsigned char *)(p) + 2) = __v >>  8; \
	*((unsigned char *)(p) + 3) = __v >>  0; } while (0)

#endif<|MERGE_RESOLUTION|>--- conflicted
+++ resolved
@@ -101,13 +101,6 @@
 #undef ntohll
 #undef htonll
 
-<<<<<<< HEAD
-#if !defined(__BYTE_ORDER)
-# if defined(BYTE_ORDER) && defined(LITTLE_ENDIAN) && defined(BIG_ENDIAN)
-#  define __BYTE_ORDER BYTE_ORDER
-#  define __LITTLE_ENDIAN LITTLE_ENDIAN
-#  define __BIG_ENDIAN BIG_ENDIAN
-=======
 #if defined(__BYTE_ORDER) && defined(__LITTLE_ENDIAN) && defined(__BIG_ENDIAN)
 
 # define GIT_BYTE_ORDER __BYTE_ORDER
@@ -135,7 +128,6 @@
 #  define GIT_BYTE_ORDER GIT_LITTLE_ENDIAN
 # else
 #  error "Cannot determine endianness"
->>>>>>> 7f8779f2
 # endif
 #endif
 

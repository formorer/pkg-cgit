--- conflicted
+++ resolved
@@ -300,12 +300,8 @@
 	return 0;
 }
 
-<<<<<<< HEAD
-static int fsck_commit(struct commit *commit, fsck_error error_func)
-=======
 static int fsck_commit_buffer(struct commit *commit, const char *buffer,
 	unsigned long size, fsck_error error_func)
->>>>>>> 7f8779f2
 {
 	const char *buffer = commit->buffer, *tmp;
 	unsigned char tree_sha1[20], sha1[20];
@@ -313,15 +309,10 @@
 	int parents = 0;
 	int err;
 
-<<<<<<< HEAD
-	buffer = skip_prefix(buffer, "tree ");
-	if (!buffer)
-=======
 	if (require_end_of_header(buffer, size, &commit->object, error_func))
 		return -1;
 
 	if (!skip_prefix(buffer, "tree ", &buffer))
->>>>>>> 7f8779f2
 		return error_func(&commit->object, FSCK_ERROR, "invalid format - expected 'tree' line");
 	if (get_sha1_hex(buffer, tree_sha1) || buffer[40] != '\n')
 		return error_func(&commit->object, FSCK_ERROR, "invalid 'tree' line format - bad sha1");
@@ -372,9 +363,6 @@
 	return 0;
 }
 
-<<<<<<< HEAD
-static int fsck_tag(struct tag *tag, fsck_error error_func)
-=======
 static int fsck_commit(struct commit *commit, const char *data,
 	unsigned long size, fsck_error error_func)
 {
@@ -470,7 +458,6 @@
 
 static int fsck_tag(struct tag *tag, const char *data,
 	unsigned long size, fsck_error error_func)
->>>>>>> 7f8779f2
 {
 	struct object *tagged = tag->tagged;
 

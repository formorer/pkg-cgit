#!/usr/bin/perl
#
# Copyright 2002,2005 Greg Kroah-Hartman <greg@kroah.com>
# Copyright 2005 Ryan Anderson <ryan@michonline.com>
#
# GPL v2 (See COPYING)
#
# Ported to support git "mbox" format files by Ryan Anderson <ryan@michonline.com>
#
# Sends a collection of emails to the given email addresses, disturbingly fast.
#
# Supports two formats:
# 1. mbox format files (ignoring most headers and MIME formatting - this is designed for sending patches)
# 2. The original format support by Greg's script:
#    first line of the message is who to CC,
#    and second line is the subject of the message.
#

use 5.008;
use strict;
use warnings;
use Term::ReadLine;
use Getopt::Long;
use Text::ParseWords;
use Data::Dumper;
use Term::ANSIColor;
use File::Temp qw/ tempdir tempfile /;
use File::Spec::Functions qw(catfile);
use Error qw(:try);
use Git;

Getopt::Long::Configure qw/ pass_through /;

package FakeTerm;
sub new {
	my ($class, $reason) = @_;
	return bless \$reason, shift;
}
sub readline {
	my $self = shift;
	die "Cannot use readline on FakeTerm: $$self";
}
package main;


sub usage {
	print <<EOT;
git send-email [options] <file | directory | rev-list options >

  Composing:
    --from                  <str>  * Email From:
    --[no-]to               <str>  * Email To:
    --[no-]cc               <str>  * Email Cc:
    --[no-]bcc              <str>  * Email Bcc:
    --subject               <str>  * Email "Subject:"
    --in-reply-to           <str>  * Email "In-Reply-To:"
    --[no-]xmailer                 * Add "X-Mailer:" header (default).
    --[no-]annotate                * Review each patch that will be sent in an editor.
    --compose                      * Open an editor for introduction.
    --compose-encoding      <str>  * Encoding to assume for introduction.
    --8bit-encoding         <str>  * Encoding to assume 8bit mails if undeclared
    --transfer-encoding     <str>  * Transfer encoding to use (quoted-printable, 8bit, base64)

  Sending:
    --envelope-sender       <str>  * Email envelope sender.
    --smtp-server       <str:int>  * Outgoing SMTP server to use. The port
                                     is optional. Default 'localhost'.
    --smtp-server-option    <str>  * Outgoing SMTP server option to use.
    --smtp-server-port      <int>  * Outgoing SMTP server port.
    --smtp-user             <str>  * Username for SMTP-AUTH.
    --smtp-pass             <str>  * Password for SMTP-AUTH; not necessary.
    --smtp-encryption       <str>  * tls or ssl; anything else disables.
    --smtp-ssl                     * Deprecated. Use '--smtp-encryption ssl'.
    --smtp-ssl-cert-path    <str>  * Path to ca-certificates (either directory or file).
                                     Pass an empty string to disable certificate
                                     verification.
    --smtp-domain           <str>  * The domain name sent to HELO/EHLO handshake
    --smtp-debug            <0|1>  * Disable, enable Net::SMTP debug.

  Automating:
    --identity              <str>  * Use the sendemail.<id> options.
    --to-cmd                <str>  * Email To: via `<str> \$patch_path`
    --cc-cmd                <str>  * Email Cc: via `<str> \$patch_path`
    --suppress-cc           <str>  * author, self, sob, cc, cccmd, body, bodycc, all.
    --[no-]signed-off-by-cc        * Send to Signed-off-by: addresses. Default on.
    --[no-]suppress-from           * Send to self. Default off.
    --[no-]chain-reply-to          * Chain In-Reply-To: fields. Default off.
    --[no-]thread                  * Use In-Reply-To: field. Default on.

  Administering:
    --confirm               <str>  * Confirm recipients before sending;
                                     auto, cc, compose, always, or never.
    --quiet                        * Output one line of info per email.
    --dry-run                      * Don't actually send the emails.
    --[no-]validate                * Perform patch sanity checks. Default on.
    --[no-]format-patch            * understand any non optional arguments as
                                     `git format-patch` ones.
    --force                        * Send even if safety checks would prevent it.

EOT
	exit(1);
}

# most mail servers generate the Date: header, but not all...
sub format_2822_time {
	my ($time) = @_;
	my @localtm = localtime($time);
	my @gmttm = gmtime($time);
	my $localmin = $localtm[1] + $localtm[2] * 60;
	my $gmtmin = $gmttm[1] + $gmttm[2] * 60;
	if ($localtm[0] != $gmttm[0]) {
		die "local zone differs from GMT by a non-minute interval\n";
	}
	if ((($gmttm[6] + 1) % 7) == $localtm[6]) {
		$localmin += 1440;
	} elsif ((($gmttm[6] - 1) % 7) == $localtm[6]) {
		$localmin -= 1440;
	} elsif ($gmttm[6] != $localtm[6]) {
		die "local time offset greater than or equal to 24 hours\n";
	}
	my $offset = $localmin - $gmtmin;
	my $offhour = $offset / 60;
	my $offmin = abs($offset % 60);
	if (abs($offhour) >= 24) {
		die ("local time offset greater than or equal to 24 hours\n");
	}

	return sprintf("%s, %2d %s %d %02d:%02d:%02d %s%02d%02d",
		       qw(Sun Mon Tue Wed Thu Fri Sat)[$localtm[6]],
		       $localtm[3],
		       qw(Jan Feb Mar Apr May Jun
			  Jul Aug Sep Oct Nov Dec)[$localtm[4]],
		       $localtm[5]+1900,
		       $localtm[2],
		       $localtm[1],
		       $localtm[0],
		       ($offset >= 0) ? '+' : '-',
		       abs($offhour),
		       $offmin,
		       );
}

my $have_email_valid = eval { require Email::Valid; 1 };
my $have_mail_address = eval { require Mail::Address; 1 };
my $smtp;
my $auth;

# Regexes for RFC 2047 productions.
my $re_token = qr/[^][()<>@,;:\\"\/?.= \000-\037\177-\377]+/;
my $re_encoded_text = qr/[^? \000-\037\177-\377]+/;
my $re_encoded_word = qr/=\?($re_token)\?($re_token)\?($re_encoded_text)\?=/;

# Variables we fill in automatically, or via prompting:
my (@to,$no_to,@initial_to,@cc,$no_cc,@initial_cc,@bcclist,$no_bcc,@xh,
	$initial_reply_to,$initial_subject,@files,
	$author,$sender,$smtp_authpass,$annotate,$use_xmailer,$compose,$time);

my $envelope_sender;

# Example reply to:
#$initial_reply_to = ''; #<20050203173208.GA23964@foobar.com>';

my $repo = eval { Git->repository() };
my @repo = $repo ? ($repo) : ();
my $term = eval {
	$ENV{"GIT_SEND_EMAIL_NOTTY"}
		? new Term::ReadLine 'git-send-email', \*STDIN, \*STDOUT
		: new Term::ReadLine 'git-send-email';
};
if ($@) {
	$term = new FakeTerm "$@: going non-interactive";
}

# Behavior modification variables
my ($quiet, $dry_run) = (0, 0);
my $format_patch;
my $compose_filename;
my $force = 0;

# Handle interactive edition of files.
my $multiedit;
my $editor;

sub do_edit {
	if (!defined($editor)) {
		$editor = Git::command_oneline('var', 'GIT_EDITOR');
	}
	if (defined($multiedit) && !$multiedit) {
		map {
			system('sh', '-c', $editor.' "$@"', $editor, $_);
			if (($? & 127) || ($? >> 8)) {
				die("the editor exited uncleanly, aborting everything");
			}
		} @_;
	} else {
		system('sh', '-c', $editor.' "$@"', $editor, @_);
		if (($? & 127) || ($? >> 8)) {
			die("the editor exited uncleanly, aborting everything");
		}
	}
}

# Variables with corresponding config settings
my ($thread, $chain_reply_to, $suppress_from, $signed_off_by_cc);
my ($to_cmd, $cc_cmd);
my ($smtp_server, $smtp_server_port, @smtp_server_options);
my ($smtp_authuser, $smtp_encryption, $smtp_ssl_cert_path);
my ($identity, $aliasfiletype, @alias_files, $smtp_domain);
my ($validate, $confirm);
my (@suppress_cc);
my ($auto_8bit_encoding);
my ($compose_encoding);
my ($target_xfer_encoding);

my ($debug_net_smtp) = 0;		# Net::SMTP, see send_message()

my %config_bool_settings = (
    "thread" => [\$thread, 1],
    "chainreplyto" => [\$chain_reply_to, 0],
    "suppressfrom" => [\$suppress_from, undef],
    "signedoffbycc" => [\$signed_off_by_cc, undef],
    "signedoffcc" => [\$signed_off_by_cc, undef],      # Deprecated
    "validate" => [\$validate, 1],
    "multiedit" => [\$multiedit, undef],
    "annotate" => [\$annotate, undef],
    "xmailer" => [\$use_xmailer, 1]
);

my %config_settings = (
    "smtpserver" => \$smtp_server,
    "smtpserverport" => \$smtp_server_port,
    "smtpserveroption" => \@smtp_server_options,
    "smtpuser" => \$smtp_authuser,
    "smtppass" => \$smtp_authpass,
    "smtpsslcertpath" => \$smtp_ssl_cert_path,
    "smtpdomain" => \$smtp_domain,
    "to" => \@initial_to,
    "tocmd" => \$to_cmd,
    "cc" => \@initial_cc,
    "cccmd" => \$cc_cmd,
    "aliasfiletype" => \$aliasfiletype,
    "bcc" => \@bcclist,
    "suppresscc" => \@suppress_cc,
    "envelopesender" => \$envelope_sender,
    "confirm"   => \$confirm,
    "from" => \$sender,
    "assume8bitencoding" => \$auto_8bit_encoding,
    "composeencoding" => \$compose_encoding,
    "transferencoding" => \$target_xfer_encoding,
);

my %config_path_settings = (
    "aliasesfile" => \@alias_files,
);

# Handle Uncouth Termination
sub signal_handler {

	# Make text normal
	print color("reset"), "\n";

	# SMTP password masked
	system "stty echo";

	# tmp files from --compose
	if (defined $compose_filename) {
		if (-e $compose_filename) {
			print "'$compose_filename' contains an intermediate version of the email you were composing.\n";
		}
		if (-e ($compose_filename . ".final")) {
			print "'$compose_filename.final' contains the composed email.\n"
		}
	}

	exit;
};

$SIG{TERM} = \&signal_handler;
$SIG{INT}  = \&signal_handler;

# Begin by accumulating all the variables (defined above), that we will end up
# needing, first, from the command line:

my $help;
my $rc = GetOptions("h" => \$help,
		    "sender|from=s" => \$sender,
                    "in-reply-to=s" => \$initial_reply_to,
		    "subject=s" => \$initial_subject,
		    "to=s" => \@initial_to,
		    "to-cmd=s" => \$to_cmd,
		    "no-to" => \$no_to,
		    "cc=s" => \@initial_cc,
		    "no-cc" => \$no_cc,
		    "bcc=s" => \@bcclist,
		    "no-bcc" => \$no_bcc,
		    "chain-reply-to!" => \$chain_reply_to,
		    "no-chain-reply-to" => sub {$chain_reply_to = 0},
		    "smtp-server=s" => \$smtp_server,
		    "smtp-server-option=s" => \@smtp_server_options,
		    "smtp-server-port=s" => \$smtp_server_port,
		    "smtp-user=s" => \$smtp_authuser,
		    "smtp-pass:s" => \$smtp_authpass,
		    "smtp-ssl" => sub { $smtp_encryption = 'ssl' },
		    "smtp-encryption=s" => \$smtp_encryption,
		    "smtp-ssl-cert-path=s" => \$smtp_ssl_cert_path,
		    "smtp-debug:i" => \$debug_net_smtp,
		    "smtp-domain:s" => \$smtp_domain,
		    "identity=s" => \$identity,
		    "annotate!" => \$annotate,
		    "no-annotate" => sub {$annotate = 0},
		    "compose" => \$compose,
		    "quiet" => \$quiet,
		    "cc-cmd=s" => \$cc_cmd,
		    "suppress-from!" => \$suppress_from,
		    "no-suppress-from" => sub {$suppress_from = 0},
		    "suppress-cc=s" => \@suppress_cc,
		    "signed-off-cc|signed-off-by-cc!" => \$signed_off_by_cc,
<<<<<<< HEAD
=======
		    "no-signed-off-cc|no-signed-off-by-cc" => sub {$signed_off_by_cc = 0},
		    "cc-cover|cc-cover!" => \$cover_cc,
		    "no-cc-cover" => sub {$cover_cc = 0},
		    "to-cover|to-cover!" => \$cover_to,
		    "no-to-cover" => sub {$cover_to = 0},
>>>>>>> 7f8779f2
		    "confirm=s" => \$confirm,
		    "dry-run" => \$dry_run,
		    "envelope-sender=s" => \$envelope_sender,
		    "thread!" => \$thread,
		    "no-thread" => sub {$thread = 0},
		    "validate!" => \$validate,
		    "no-validate" => sub {$validate = 0},
		    "transfer-encoding=s" => \$target_xfer_encoding,
		    "format-patch!" => \$format_patch,
		    "no-format-patch" => sub {$format_patch = 0},
		    "8bit-encoding=s" => \$auto_8bit_encoding,
		    "compose-encoding=s" => \$compose_encoding,
		    "force" => \$force,
		    "xmailer!" => \$use_xmailer,
		    "no-xmailer" => sub {$use_xmailer = 0},
	 );

usage() if $help;
unless ($rc) {
    usage();
}

die "Cannot run git format-patch from outside a repository\n"
	if $format_patch and not $repo;

# Now, let's fill any that aren't set in with defaults:

sub read_config {
	my ($prefix) = @_;

	foreach my $setting (keys %config_bool_settings) {
		my $target = $config_bool_settings{$setting}->[0];
		$$target = Git::config_bool(@repo, "$prefix.$setting") unless (defined $$target);
	}

	foreach my $setting (keys %config_path_settings) {
		my $target = $config_path_settings{$setting};
		if (ref($target) eq "ARRAY") {
			unless (@$target) {
				my @values = Git::config_path(@repo, "$prefix.$setting");
				@$target = @values if (@values && defined $values[0]);
			}
		}
		else {
			$$target = Git::config_path(@repo, "$prefix.$setting") unless (defined $$target);
		}
	}

	foreach my $setting (keys %config_settings) {
		my $target = $config_settings{$setting};
		next if $setting eq "to" and defined $no_to;
		next if $setting eq "cc" and defined $no_cc;
		next if $setting eq "bcc" and defined $no_bcc;
		if (ref($target) eq "ARRAY") {
			unless (@$target) {
				my @values = Git::config(@repo, "$prefix.$setting");
				@$target = @values if (@values && defined $values[0]);
			}
		}
		else {
			$$target = Git::config(@repo, "$prefix.$setting") unless (defined $$target);
		}
	}

	if (!defined $smtp_encryption) {
		my $enc = Git::config(@repo, "$prefix.smtpencryption");
		if (defined $enc) {
			$smtp_encryption = $enc;
		} elsif (Git::config_bool(@repo, "$prefix.smtpssl")) {
			$smtp_encryption = 'ssl';
		}
	}
}

# read configuration from [sendemail "$identity"], fall back on [sendemail]
$identity = Git::config(@repo, "sendemail.identity") unless (defined $identity);
read_config("sendemail.$identity") if (defined $identity);
read_config("sendemail");

# fall back on builtin bool defaults
foreach my $setting (values %config_bool_settings) {
	${$setting->[0]} = $setting->[1] unless (defined (${$setting->[0]}));
}

# 'default' encryption is none -- this only prevents a warning
$smtp_encryption = '' unless (defined $smtp_encryption);

# Set CC suppressions
my(%suppress_cc);
if (@suppress_cc) {
	foreach my $entry (@suppress_cc) {
		die "Unknown --suppress-cc field: '$entry'\n"
			unless $entry =~ /^(?:all|cccmd|cc|author|self|sob|body|bodycc)$/;
		$suppress_cc{$entry} = 1;
	}
}

if ($suppress_cc{'all'}) {
	foreach my $entry (qw (cccmd cc author self sob body bodycc)) {
		$suppress_cc{$entry} = 1;
	}
	delete $suppress_cc{'all'};
}

# If explicit old-style ones are specified, they trump --suppress-cc.
$suppress_cc{'self'} = $suppress_from if defined $suppress_from;
$suppress_cc{'sob'} = !$signed_off_by_cc if defined $signed_off_by_cc;

if ($suppress_cc{'body'}) {
	foreach my $entry (qw (sob bodycc)) {
		$suppress_cc{$entry} = 1;
	}
	delete $suppress_cc{'body'};
}

# Set confirm's default value
my $confirm_unconfigured = !defined $confirm;
if ($confirm_unconfigured) {
	$confirm = scalar %suppress_cc ? 'compose' : 'auto';
};
die "Unknown --confirm setting: '$confirm'\n"
	unless $confirm =~ /^(?:auto|cc|compose|always|never)/;

# Debugging, print out the suppressions.
if (0) {
	print "suppressions:\n";
	foreach my $entry (keys %suppress_cc) {
		printf "  %-5s -> $suppress_cc{$entry}\n", $entry;
	}
}

my ($repoauthor, $repocommitter);
($repoauthor) = Git::ident_person(@repo, 'author');
($repocommitter) = Git::ident_person(@repo, 'committer');

# Verify the user input

foreach my $entry (@initial_to) {
	die "Comma in --to entry: $entry'\n" unless $entry !~ m/,/;
}

foreach my $entry (@initial_cc) {
	die "Comma in --cc entry: $entry'\n" unless $entry !~ m/,/;
}

foreach my $entry (@bcclist) {
	die "Comma in --bcclist entry: $entry'\n" unless $entry !~ m/,/;
}

sub parse_address_line {
	if ($have_mail_address) {
		return map { $_->format } Mail::Address->parse($_[0]);
	} else {
		return split_addrs($_[0]);
	}
}

sub split_addrs {
	return quotewords('\s*,\s*', 1, @_);
}

my %aliases;
my %parse_alias = (
	# multiline formats can be supported in the future
	mutt => sub { my $fh = shift; while (<$fh>) {
		if (/^\s*alias\s+(?:-group\s+\S+\s+)*(\S+)\s+(.*)$/) {
			my ($alias, $addr) = ($1, $2);
			$addr =~ s/#.*$//; # mutt allows # comments
			 # commas delimit multiple addresses
			$aliases{$alias} = [ split_addrs($addr) ];
		}}},
	mailrc => sub { my $fh = shift; while (<$fh>) {
		if (/^alias\s+(\S+)\s+(.*)$/) {
			# spaces delimit multiple addresses
			$aliases{$1} = [ quotewords('\s+', 0, $2) ];
		}}},
	pine => sub { my $fh = shift; my $f='\t[^\t]*';
	        for (my $x = ''; defined($x); $x = $_) {
			chomp $x;
		        $x .= $1 while(defined($_ = <$fh>) && /^ +(.*)$/);
			$x =~ /^(\S+)$f\t\(?([^\t]+?)\)?(:?$f){0,2}$/ or next;
			$aliases{$1} = [ split_addrs($2) ];
		}},
	elm => sub  { my $fh = shift;
		      while (<$fh>) {
			  if (/^(\S+)\s+=\s+[^=]+=\s(\S+)/) {
			      my ($alias, $addr) = ($1, $2);
			       $aliases{$alias} = [ split_addrs($addr) ];
			  }
		      } },

	gnus => sub { my $fh = shift; while (<$fh>) {
		if (/\(define-mail-alias\s+"(\S+?)"\s+"(\S+?)"\)/) {
			$aliases{$1} = [ $2 ];
		}}}
);

if (@alias_files and $aliasfiletype and defined $parse_alias{$aliasfiletype}) {
	foreach my $file (@alias_files) {
		open my $fh, '<', $file or die "opening $file: $!\n";
		$parse_alias{$aliasfiletype}->($fh);
		close $fh;
	}
}

($sender) = expand_aliases($sender) if defined $sender;

# is_format_patch_arg($f) returns 0 if $f names a patch, or 1 if
# $f is a revision list specification to be passed to format-patch.
sub is_format_patch_arg {
	return unless $repo;
	my $f = shift;
	try {
		$repo->command('rev-parse', '--verify', '--quiet', $f);
		if (defined($format_patch)) {
			return $format_patch;
		}
		die(<<EOF);
File '$f' exists but it could also be the range of commits
to produce patches for.  Please disambiguate by...

    * Saying "./$f" if you mean a file; or
    * Giving --format-patch option if you mean a range.
EOF
	} catch Git::Error::Command with {
		# Not a valid revision.  Treat it as a filename.
		return 0;
	}
}

# Now that all the defaults are set, process the rest of the command line
# arguments and collect up the files that need to be processed.
my @rev_list_opts;
while (defined(my $f = shift @ARGV)) {
	if ($f eq "--") {
		push @rev_list_opts, "--", @ARGV;
		@ARGV = ();
	} elsif (-d $f and !is_format_patch_arg($f)) {
		opendir my $dh, $f
			or die "Failed to opendir $f: $!";

		push @files, grep { -f $_ } map { catfile($f, $_) }
				sort readdir $dh;
		closedir $dh;
	} elsif ((-f $f or -p $f) and !is_format_patch_arg($f)) {
		push @files, $f;
	} else {
		push @rev_list_opts, $f;
	}
}

if (@rev_list_opts) {
	die "Cannot run git format-patch from outside a repository\n"
		unless $repo;
	push @files, $repo->command('format-patch', '-o', tempdir(CLEANUP => 1), @rev_list_opts);
}

if ($validate) {
	foreach my $f (@files) {
		unless (-p $f) {
			my $error = validate_patch($f);
			$error and die "fatal: $f: $error\nwarning: no patches were sent\n";
		}
	}
}

if (@files) {
	unless ($quiet) {
		print $_,"\n" for (@files);
	}
} else {
	print STDERR "\nNo patch files specified!\n\n";
	usage();
}

sub get_patch_subject {
	my $fn = shift;
	open (my $fh, '<', $fn);
	while (my $line = <$fh>) {
		next unless ($line =~ /^Subject: (.*)$/);
		close $fh;
		return "GIT: $1\n";
	}
	close $fh;
	die "No subject line in $fn ?";
}

if ($compose) {
	# Note that this does not need to be secure, but we will make a small
	# effort to have it be unique
	$compose_filename = ($repo ?
		tempfile(".gitsendemail.msg.XXXXXX", DIR => $repo->repo_path()) :
		tempfile(".gitsendemail.msg.XXXXXX", DIR => "."))[1];
	open my $c, ">", $compose_filename
		or die "Failed to open for writing $compose_filename: $!";


	my $tpl_sender = $sender || $repoauthor || $repocommitter || '';
	my $tpl_subject = $initial_subject || '';
	my $tpl_reply_to = $initial_reply_to || '';

	print $c <<EOT;
From $tpl_sender # This line is ignored.
GIT: Lines beginning in "GIT:" will be removed.
GIT: Consider including an overall diffstat or table of contents
GIT: for the patch you are writing.
GIT:
GIT: Clear the body content if you don't wish to send a summary.
From: $tpl_sender
Subject: $tpl_subject
In-Reply-To: $tpl_reply_to

EOT
	for my $f (@files) {
		print $c get_patch_subject($f);
	}
	close $c;

	if ($annotate) {
		do_edit($compose_filename, @files);
	} else {
		do_edit($compose_filename);
	}

	open my $c2, ">", $compose_filename . ".final"
		or die "Failed to open $compose_filename.final : " . $!;

	open $c, "<", $compose_filename
		or die "Failed to open $compose_filename : " . $!;

	my $need_8bit_cte = file_has_nonascii($compose_filename);
	my $in_body = 0;
	my $summary_empty = 1;
	if (!defined $compose_encoding) {
		$compose_encoding = "UTF-8";
	}
	while(<$c>) {
		next if m/^GIT:/;
		if ($in_body) {
			$summary_empty = 0 unless (/^\n$/);
		} elsif (/^\n$/) {
			$in_body = 1;
			if ($need_8bit_cte) {
				print $c2 "MIME-Version: 1.0\n",
					 "Content-Type: text/plain; ",
					   "charset=$compose_encoding\n",
					 "Content-Transfer-Encoding: 8bit\n";
			}
		} elsif (/^MIME-Version:/i) {
			$need_8bit_cte = 0;
		} elsif (/^Subject:\s*(.+)\s*$/i) {
			$initial_subject = $1;
			my $subject = $initial_subject;
			$_ = "Subject: " .
				quote_subject($subject, $compose_encoding) .
				"\n";
		} elsif (/^In-Reply-To:\s*(.+)\s*$/i) {
			$initial_reply_to = $1;
			next;
		} elsif (/^From:\s*(.+)\s*$/i) {
			$sender = $1;
			next;
		} elsif (/^(?:To|Cc|Bcc):/i) {
			print "To/Cc/Bcc fields are not interpreted yet, they have been ignored\n";
			next;
		}
		print $c2 $_;
	}
	close $c;
	close $c2;

	if ($summary_empty) {
		print "Summary email is empty, skipping it\n";
		$compose = -1;
	}
} elsif ($annotate) {
	do_edit(@files);
}

sub ask {
	my ($prompt, %arg) = @_;
	my $valid_re = $arg{valid_re};
	my $default = $arg{default};
	my $confirm_only = $arg{confirm_only};
	my $resp;
	my $i = 0;
	return defined $default ? $default : undef
		unless defined $term->IN and defined fileno($term->IN) and
		       defined $term->OUT and defined fileno($term->OUT);
	while ($i++ < 10) {
		$resp = $term->readline($prompt);
		if (!defined $resp) { # EOF
			print "\n";
			return defined $default ? $default : undef;
		}
		if ($resp eq '' and defined $default) {
			return $default;
		}
		if (!defined $valid_re or $resp =~ /$valid_re/) {
			return $resp;
		}
		if ($confirm_only) {
			my $yesno = $term->readline("Are you sure you want to use <$resp> [y/N]? ");
			if (defined $yesno && $yesno =~ /y/i) {
				return $resp;
			}
		}
	}
	return;
}

my %broken_encoding;

sub file_declares_8bit_cte {
	my $fn = shift;
	open (my $fh, '<', $fn);
	while (my $line = <$fh>) {
		last if ($line =~ /^$/);
		return 1 if ($line =~ /^Content-Transfer-Encoding: .*8bit.*$/);
	}
	close $fh;
	return 0;
}

foreach my $f (@files) {
	next unless (body_or_subject_has_nonascii($f)
		     && !file_declares_8bit_cte($f));
	$broken_encoding{$f} = 1;
}

if (!defined $auto_8bit_encoding && scalar %broken_encoding) {
	print "The following files are 8bit, but do not declare " .
		"a Content-Transfer-Encoding.\n";
	foreach my $f (sort keys %broken_encoding) {
		print "    $f\n";
	}
	$auto_8bit_encoding = ask("Which 8bit encoding should I declare [UTF-8]? ",
				  default => "UTF-8");
}

if (!$force) {
	for my $f (@files) {
		if (get_patch_subject($f) =~ /\Q*** SUBJECT HERE ***\E/) {
			die "Refusing to send because the patch\n\t$f\n"
				. "has the template subject '*** SUBJECT HERE ***'. "
				. "Pass --force if you really want to send.\n";
		}
	}
}

if (!defined $sender) {
	$sender = $repoauthor || $repocommitter || '';
}

# $sender could be an already sanitized address
# (e.g. sendemail.from could be manually sanitized by user).
# But it's a no-op to run sanitize_address on an already sanitized address.
$sender = sanitize_address($sender);

my $prompting = 0;
if (!@initial_to && !defined $to_cmd) {
	my $to = ask("Who should the emails be sent to (if any)? ",
		     default => "",
		     valid_re => qr/\@.*\./, confirm_only => 1);
	push @initial_to, parse_address_line($to) if defined $to; # sanitized/validated later
	$prompting++;
}

sub expand_aliases {
	return map { expand_one_alias($_) } @_;
}

my %EXPANDED_ALIASES;
sub expand_one_alias {
	my $alias = shift;
	if ($EXPANDED_ALIASES{$alias}) {
		die "fatal: alias '$alias' expands to itself\n";
	}
	local $EXPANDED_ALIASES{$alias} = 1;
	return $aliases{$alias} ? expand_aliases(@{$aliases{$alias}}) : $alias;
}

@initial_to = expand_aliases(@initial_to);
@initial_to = validate_address_list(sanitize_address_list(@initial_to));
@initial_cc = expand_aliases(@initial_cc);
@initial_cc = validate_address_list(sanitize_address_list(@initial_cc));
@bcclist = expand_aliases(@bcclist);
@bcclist = validate_address_list(sanitize_address_list(@bcclist));

if ($thread && !defined $initial_reply_to && $prompting) {
	$initial_reply_to = ask(
		"Message-ID to be used as In-Reply-To for the first email (if any)? ",
		default => "",
		valid_re => qr/\@.*\./, confirm_only => 1);
}
if (defined $initial_reply_to) {
	$initial_reply_to =~ s/^\s*<?//;
	$initial_reply_to =~ s/>?\s*$//;
	$initial_reply_to = "<$initial_reply_to>" if $initial_reply_to ne '';
}

if (!defined $smtp_server) {
	foreach (qw( /usr/sbin/sendmail /usr/lib/sendmail )) {
		if (-x $_) {
			$smtp_server = $_;
			last;
		}
	}
	$smtp_server ||= 'localhost'; # could be 127.0.0.1, too... *shrug*
}

if ($compose && $compose > 0) {
	@files = ($compose_filename . ".final", @files);
}

# Variables we set as part of the loop over files
our ($message_id, %mail, $subject, $reply_to, $references, $message,
	$needs_confirm, $message_num, $ask_default);

sub extract_valid_address {
	my $address = shift;
	my $local_part_regexp = qr/[^<>"\s@]+/;
	my $domain_regexp = qr/[^.<>"\s@]+(?:\.[^.<>"\s@]+)+/;

	# check for a local address:
	return $address if ($address =~ /^($local_part_regexp)$/);

	$address =~ s/^\s*<(.*)>\s*$/$1/;
	if ($have_email_valid) {
		return scalar Email::Valid->address($address);
	}

	# less robust/correct than the monster regexp in Email::Valid,
	# but still does a 99% job, and one less dependency
	return $1 if $address =~ /($local_part_regexp\@$domain_regexp)/;
	return;
}

sub extract_valid_address_or_die {
	my $address = shift;
	$address = extract_valid_address($address);
	die "error: unable to extract a valid address from: $address\n"
		if !$address;
	return $address;
}

sub validate_address {
	my $address = shift;
	while (!extract_valid_address($address)) {
		print STDERR "error: unable to extract a valid address from: $address\n";
		$_ = ask("What to do with this address? ([q]uit|[d]rop|[e]dit): ",
			valid_re => qr/^(?:quit|q|drop|d|edit|e)/i,
			default => 'q');
		if (/^d/i) {
			return undef;
		} elsif (/^q/i) {
			cleanup_compose_files();
			exit(0);
		}
		$address = ask("Who should the email be sent to (if any)? ",
			default => "",
			valid_re => qr/\@.*\./, confirm_only => 1);
	}
	return $address;
}

sub validate_address_list {
	return (grep { defined $_ }
		map { validate_address($_) } @_);
}

# Usually don't need to change anything below here.

# we make a "fake" message id by taking the current number
# of seconds since the beginning of Unix time and tacking on
# a random number to the end, in case we are called quicker than
# 1 second since the last time we were called.

# We'll setup a template for the message id, using the "from" address:

my ($message_id_stamp, $message_id_serial);
sub make_message_id {
	my $uniq;
	if (!defined $message_id_stamp) {
		$message_id_stamp = sprintf("%s-%s", time, $$);
		$message_id_serial = 0;
	}
	$message_id_serial++;
	$uniq = "$message_id_stamp-$message_id_serial";

	my $du_part;
	for ($sender, $repocommitter, $repoauthor) {
		$du_part = extract_valid_address(sanitize_address($_));
		last if (defined $du_part and $du_part ne '');
	}
	if (not defined $du_part or $du_part eq '') {
		require Sys::Hostname;
		$du_part = 'user@' . Sys::Hostname::hostname();
	}
	my $message_id_template = "<%s-git-send-email-%s>";
	$message_id = sprintf($message_id_template, $uniq, $du_part);
	#print "new message id = $message_id\n"; # Was useful for debugging
}



$time = time - scalar $#files;

sub unquote_rfc2047 {
	local ($_) = @_;
	my $charset;
	my $sep = qr/[ \t]+/;
	s{$re_encoded_word(?:$sep$re_encoded_word)*}{
		my @words = split $sep, $&;
		foreach (@words) {
			m/$re_encoded_word/;
			$charset = $1;
			my $encoding = $2;
			my $text = $3;
			if ($encoding eq 'q' || $encoding eq 'Q') {
				$_ = $text;
				s/_/ /g;
				s/=([0-9A-F]{2})/chr(hex($1))/egi;
			} else {
				# other encodings not supported yet
			}
		}
		join '', @words;
	}eg;
	return wantarray ? ($_, $charset) : $_;
}

sub quote_rfc2047 {
	local $_ = shift;
	my $encoding = shift || 'UTF-8';
	s/([^-a-zA-Z0-9!*+\/])/sprintf("=%02X", ord($1))/eg;
	s/(.*)/=\?$encoding\?q\?$1\?=/;
	return $_;
}

sub is_rfc2047_quoted {
	my $s = shift;
	length($s) <= 75 &&
	$s =~ m/^(?:"[[:ascii:]]*"|$re_encoded_word)$/o;
}

sub subject_needs_rfc2047_quoting {
	my $s = shift;

	return ($s =~ /[^[:ascii:]]/) || ($s =~ /=\?/);
}

sub quote_subject {
	local $subject = shift;
	my $encoding = shift || 'UTF-8';

	if (subject_needs_rfc2047_quoting($subject)) {
		return quote_rfc2047($subject, $encoding);
	}
	return $subject;
}

# use the simplest quoting being able to handle the recipient
sub sanitize_address {
	my ($recipient) = @_;

	# remove garbage after email address
	$recipient =~ s/(.*>).*$/$1/;

	my ($recipient_name, $recipient_addr) = ($recipient =~ /^(.*?)\s*(<.*)/);

	if (not $recipient_name) {
		return $recipient;
	}

	# if recipient_name is already quoted, do nothing
	if (is_rfc2047_quoted($recipient_name)) {
		return $recipient;
	}

	# rfc2047 is needed if a non-ascii char is included
	if ($recipient_name =~ /[^[:ascii:]]/) {
		$recipient_name =~ s/^"(.*)"$/$1/;
		$recipient_name = quote_rfc2047($recipient_name);
	}

	# double quotes are needed if specials or CTLs are included
	elsif ($recipient_name =~ /[][()<>@,;:\\".\000-\037\177]/) {
		$recipient_name =~ s/(["\\\r])/\\$1/g;
		$recipient_name = qq["$recipient_name"];
	}

	return "$recipient_name $recipient_addr";

}

sub sanitize_address_list {
	return (map { sanitize_address($_) } @_);
}

# Returns the local Fully Qualified Domain Name (FQDN) if available.
#
# Tightly configured MTAa require that a caller sends a real DNS
# domain name that corresponds the IP address in the HELO/EHLO
# handshake. This is used to verify the connection and prevent
# spammers from trying to hide their identity. If the DNS and IP don't
# match, the receiveing MTA may deny the connection.
#
# Here is a deny example of Net::SMTP with the default "localhost.localdomain"
#
# Net::SMTP=GLOB(0x267ec28)>>> EHLO localhost.localdomain
# Net::SMTP=GLOB(0x267ec28)<<< 550 EHLO argument does not match calling host
#
# This maildomain*() code is based on ideas in Perl library Test::Reporter
# /usr/share/perl5/Test/Reporter/Mail/Util.pm ==> sub _maildomain ()

sub valid_fqdn {
	my $domain = shift;
	return defined $domain && !($^O eq 'darwin' && $domain =~ /\.local$/) && $domain =~ /\./;
}

sub maildomain_net {
	my $maildomain;

	if (eval { require Net::Domain; 1 }) {
		my $domain = Net::Domain::domainname();
		$maildomain = $domain if valid_fqdn($domain);
	}

	return $maildomain;
}

sub maildomain_mta {
	my $maildomain;

	if (eval { require Net::SMTP; 1 }) {
		for my $host (qw(mailhost localhost)) {
			my $smtp = Net::SMTP->new($host);
			if (defined $smtp) {
				my $domain = $smtp->domain;
				$smtp->quit;

				$maildomain = $domain if valid_fqdn($domain);

				last if $maildomain;
			}
		}
	}

	return $maildomain;
}

sub maildomain {
	return maildomain_net() || maildomain_mta() || 'localhost.localdomain';
}

sub smtp_host_string {
	if (defined $smtp_server_port) {
		return "$smtp_server:$smtp_server_port";
	} else {
		return $smtp_server;
	}
}

# Returns 1 if authentication succeeded or was not necessary
# (smtp_user was not specified), and 0 otherwise.

sub smtp_auth_maybe {
	if (!defined $smtp_authuser || $auth) {
		return 1;
	}

	# Workaround AUTH PLAIN/LOGIN interaction defect
	# with Authen::SASL::Cyrus
	eval {
		require Authen::SASL;
		Authen::SASL->import(qw(Perl));
	};

	# TODO: Authentication may fail not because credentials were
	# invalid but due to other reasons, in which we should not
	# reject credentials.
	$auth = Git::credential({
		'protocol' => 'smtp',
		'host' => smtp_host_string(),
		'username' => $smtp_authuser,
		# if there's no password, "git credential fill" will
		# give us one, otherwise it'll just pass this one.
		'password' => $smtp_authpass
	}, sub {
		my $cred = shift;
		return !!$smtp->auth($cred->{'username'}, $cred->{'password'});
	});

	return $auth;
}

sub ssl_verify_params {
	eval {
		require IO::Socket::SSL;
		IO::Socket::SSL->import(qw/SSL_VERIFY_PEER SSL_VERIFY_NONE/);
	};
	if ($@) {
		print STDERR "Not using SSL_VERIFY_PEER due to out-of-date IO::Socket::SSL.\n";
		return;
	}

	if (!defined $smtp_ssl_cert_path) {
		# use the OpenSSL defaults
		return (SSL_verify_mode => SSL_VERIFY_PEER());
	}

	if ($smtp_ssl_cert_path eq "") {
		return (SSL_verify_mode => SSL_VERIFY_NONE());
	} elsif (-d $smtp_ssl_cert_path) {
		return (SSL_verify_mode => SSL_VERIFY_PEER(),
			SSL_ca_path => $smtp_ssl_cert_path);
	} elsif (-f $smtp_ssl_cert_path) {
		return (SSL_verify_mode => SSL_VERIFY_PEER(),
			SSL_ca_file => $smtp_ssl_cert_path);
	} else {
		print STDERR "Not using SSL_VERIFY_PEER because the CA path does not exist.\n";
		return (SSL_verify_mode => SSL_VERIFY_NONE());
	}
}

# Returns 1 if the message was sent, and 0 otherwise.
# In actuality, the whole program dies when there
# is an error sending a message.

sub send_message {
	my @recipients = unique_email_list(@to);
	@cc = (grep { my $cc = extract_valid_address_or_die($_);
		      not grep { $cc eq $_ || $_ =~ /<\Q${cc}\E>$/ } @recipients
		    }
	       @cc);
	my $to = join (",\n\t", @recipients);
	@recipients = unique_email_list(@recipients,@cc,@bcclist);
	@recipients = (map { extract_valid_address_or_die($_) } @recipients);
	my $date = format_2822_time($time++);
	my $gitversion = '@@GIT_VERSION@@';
	if ($gitversion =~ m/..GIT_VERSION../) {
	    $gitversion = Git::version();
	}

	my $cc = join(",\n\t", unique_email_list(@cc));
	my $ccline = "";
	if ($cc ne '') {
		$ccline = "\nCc: $cc";
	}
	make_message_id() unless defined($message_id);

	my $header = "From: $sender
To: $to${ccline}
Subject: $subject
Date: $date
Message-Id: $message_id
";
	if ($use_xmailer) {
		$header .= "X-Mailer: git-send-email $gitversion\n";
	}
	if ($reply_to) {

		$header .= "In-Reply-To: $reply_to\n";
		$header .= "References: $references\n";
	}
	if (@xh) {
		$header .= join("\n", @xh) . "\n";
	}

	my @sendmail_parameters = ('-i', @recipients);
	my $raw_from = $sender;
	if (defined $envelope_sender && $envelope_sender ne "auto") {
		$raw_from = $envelope_sender;
	}
	$raw_from = extract_valid_address($raw_from);
	unshift (@sendmail_parameters,
			'-f', $raw_from) if(defined $envelope_sender);

	if ($needs_confirm && !$dry_run) {
		print "\n$header\n";
		if ($needs_confirm eq "inform") {
			$confirm_unconfigured = 0; # squelch this message for the rest of this run
			$ask_default = "y"; # assume yes on EOF since user hasn't explicitly asked for confirmation
			print "    The Cc list above has been expanded by additional\n";
			print "    addresses found in the patch commit message. By default\n";
			print "    send-email prompts before sending whenever this occurs.\n";
			print "    This behavior is controlled by the sendemail.confirm\n";
			print "    configuration setting.\n";
			print "\n";
			print "    For additional information, run 'git send-email --help'.\n";
			print "    To retain the current behavior, but squelch this message,\n";
			print "    run 'git config --global sendemail.confirm auto'.\n\n";
		}
		$_ = ask("Send this email? ([y]es|[n]o|[q]uit|[a]ll): ",
		         valid_re => qr/^(?:yes|y|no|n|quit|q|all|a)/i,
		         default => $ask_default);
		die "Send this email reply required" unless defined $_;
		if (/^n/i) {
			return 0;
		} elsif (/^q/i) {
			cleanup_compose_files();
			exit(0);
		} elsif (/^a/i) {
			$confirm = 'never';
		}
	}

	unshift (@sendmail_parameters, @smtp_server_options);

	if ($dry_run) {
		# We don't want to send the email.
	} elsif ($smtp_server =~ m#^/#) {
		my $pid = open my $sm, '|-';
		defined $pid or die $!;
		if (!$pid) {
			exec($smtp_server, @sendmail_parameters) or die $!;
		}
		print $sm "$header\n$message";
		close $sm or die $!;
	} else {

		if (!defined $smtp_server) {
			die "The required SMTP server is not properly defined."
		}

		if ($smtp_encryption eq 'ssl') {
			$smtp_server_port ||= 465; # ssmtp
			require Net::SMTP::SSL;
			$smtp_domain ||= maildomain();
			require IO::Socket::SSL;
			# Net::SMTP::SSL->new() does not forward any SSL options
			IO::Socket::SSL::set_client_defaults(
				ssl_verify_params());
			$smtp ||= Net::SMTP::SSL->new($smtp_server,
						      Hello => $smtp_domain,
						      Port => $smtp_server_port,
						      Debug => $debug_net_smtp);
		}
		else {
			require Net::SMTP;
			$smtp_domain ||= maildomain();
			$smtp_server_port ||= 25;
			$smtp ||= Net::SMTP->new($smtp_server,
						 Hello => $smtp_domain,
						 Debug => $debug_net_smtp,
						 Port => $smtp_server_port);
			if ($smtp_encryption eq 'tls' && $smtp) {
				require Net::SMTP::SSL;
				$smtp->command('STARTTLS');
				$smtp->response();
				if ($smtp->code == 220) {
					$smtp = Net::SMTP::SSL->start_SSL($smtp,
									  ssl_verify_params())
						or die "STARTTLS failed! ".IO::Socket::SSL::errstr();
					$smtp_encryption = '';
					# Send EHLO again to receive fresh
					# supported commands
					$smtp->hello($smtp_domain);
				} else {
					die "Server does not support STARTTLS! ".$smtp->message;
				}
			}
		}

		if (!$smtp) {
			die "Unable to initialize SMTP properly. Check config and use --smtp-debug. ",
			    "VALUES: server=$smtp_server ",
			    "encryption=$smtp_encryption ",
			    "hello=$smtp_domain",
			    defined $smtp_server_port ? " port=$smtp_server_port" : "";
		}

		smtp_auth_maybe or die $smtp->message;

		$smtp->mail( $raw_from ) or die $smtp->message;
		$smtp->to( @recipients ) or die $smtp->message;
		$smtp->data or die $smtp->message;
		$smtp->datasend("$header\n$message") or die $smtp->message;
		$smtp->dataend() or die $smtp->message;
		$smtp->code =~ /250|200/ or die "Failed to send $subject\n".$smtp->message;
	}
	if ($quiet) {
		printf (($dry_run ? "Dry-" : "")."Sent %s\n", $subject);
	} else {
		print (($dry_run ? "Dry-" : "")."OK. Log says:\n");
		if ($smtp_server !~ m#^/#) {
			print "Server: $smtp_server\n";
			print "MAIL FROM:<$raw_from>\n";
			foreach my $entry (@recipients) {
			    print "RCPT TO:<$entry>\n";
			}
		} else {
			print "Sendmail: $smtp_server ".join(' ',@sendmail_parameters)."\n";
		}
		print $header, "\n";
		if ($smtp) {
			print "Result: ", $smtp->code, ' ',
				($smtp->message =~ /\n([^\n]+\n)$/s), "\n";
		} else {
			print "Result: OK\n";
		}
	}

	return 1;
}

$reply_to = $initial_reply_to;
$references = $initial_reply_to || '';
$subject = $initial_subject;
$message_num = 0;

foreach my $t (@files) {
	open my $fh, "<", $t or die "can't open file $t";

	my $author = undef;
	my $sauthor = undef;
	my $author_encoding;
	my $has_content_type;
	my $body_encoding;
	my $xfer_encoding;
	my $has_mime_version;
	@to = ();
	@cc = ();
	@xh = ();
	my $input_format = undef;
	my @header = ();
	$message = "";
	$message_num++;
	# First unfold multiline header fields
	while(<$fh>) {
		last if /^\s*$/;
		if (/^\s+\S/ and @header) {
			chomp($header[$#header]);
			s/^\s+/ /;
			$header[$#header] .= $_;
	    } else {
			push(@header, $_);
		}
	}
	# Now parse the header
	foreach(@header) {
		if (/^From /) {
			$input_format = 'mbox';
			next;
		}
		chomp;
		if (!defined $input_format && /^[-A-Za-z]+:\s/) {
			$input_format = 'mbox';
		}

		if (defined $input_format && $input_format eq 'mbox') {
			if (/^Subject:\s+(.*)$/i) {
				$subject = $1;
			}
			elsif (/^From:\s+(.*)$/i) {
				($author, $author_encoding) = unquote_rfc2047($1);
				$sauthor = sanitize_address($author);
				next if $suppress_cc{'author'};
				next if $suppress_cc{'self'} and $sauthor eq $sender;
				printf("(mbox) Adding cc: %s from line '%s'\n",
					$1, $_) unless $quiet;
				push @cc, $1;
			}
			elsif (/^To:\s+(.*)$/i) {
				foreach my $addr (parse_address_line($1)) {
					printf("(mbox) Adding to: %s from line '%s'\n",
						$addr, $_) unless $quiet;
					push @to, $addr;
				}
			}
			elsif (/^Cc:\s+(.*)$/i) {
				foreach my $addr (parse_address_line($1)) {
					my $qaddr = unquote_rfc2047($addr);
					my $saddr = sanitize_address($qaddr);
					if ($saddr eq $sender) {
						next if ($suppress_cc{'self'});
					} else {
						next if ($suppress_cc{'cc'});
					}
					printf("(mbox) Adding cc: %s from line '%s'\n",
						$addr, $_) unless $quiet;
					push @cc, $addr;
				}
			}
			elsif (/^Content-type:/i) {
				$has_content_type = 1;
				if (/charset="?([^ "]+)/) {
					$body_encoding = $1;
				}
				push @xh, $_;
			}
			elsif (/^MIME-Version/i) {
				$has_mime_version = 1;
				push @xh, $_;
			}
			elsif (/^Message-Id: (.*)/i) {
				$message_id = $1;
			}
			elsif (/^Content-Transfer-Encoding: (.*)/i) {
				$xfer_encoding = $1 if not defined $xfer_encoding;
			}
			elsif (!/^Date:\s/i && /^[-A-Za-z]+:\s+\S/) {
				push @xh, $_;
			}

		} else {
			# In the traditional
			# "send lots of email" format,
			# line 1 = cc
			# line 2 = subject
			# So let's support that, too.
			$input_format = 'lots';
			if (@cc == 0 && !$suppress_cc{'cc'}) {
				printf("(non-mbox) Adding cc: %s from line '%s'\n",
					$_, $_) unless $quiet;
				push @cc, $_;
			} elsif (!defined $subject) {
				$subject = $_;
			}
		}
	}
	# Now parse the message body
	while(<$fh>) {
		$message .=  $_;
		if (/^(Signed-off-by|Cc): (.*)$/i) {
			chomp;
			my ($what, $c) = ($1, $2);
			chomp $c;
			my $sc = sanitize_address($c);
			if ($sc eq $sender) {
				next if ($suppress_cc{'self'});
			} else {
				next if $suppress_cc{'sob'} and $what =~ /Signed-off-by/i;
				next if $suppress_cc{'bodycc'} and $what =~ /Cc/i;
			}
			push @cc, $c;
			printf("(body) Adding cc: %s from line '%s'\n",
				$c, $_) unless $quiet;
		}
	}
	close $fh;

	push @to, recipients_cmd("to-cmd", "to", $to_cmd, $t)
		if defined $to_cmd;
	push @cc, recipients_cmd("cc-cmd", "cc", $cc_cmd, $t)
		if defined $cc_cmd && !$suppress_cc{'cccmd'};

	if ($broken_encoding{$t} && !$has_content_type) {
		$xfer_encoding = '8bit' if not defined $xfer_encoding;
		$has_content_type = 1;
		push @xh, "Content-Type: text/plain; charset=$auto_8bit_encoding";
		$body_encoding = $auto_8bit_encoding;
	}

	if ($broken_encoding{$t} && !is_rfc2047_quoted($subject)) {
		$subject = quote_subject($subject, $auto_8bit_encoding);
	}

	if (defined $sauthor and $sauthor ne $sender) {
		$message = "From: $author\n\n$message";
		if (defined $author_encoding) {
			if ($has_content_type) {
				if ($body_encoding eq $author_encoding) {
					# ok, we already have the right encoding
				}
				else {
					# uh oh, we should re-encode
				}
			}
			else {
				$xfer_encoding = '8bit' if not defined $xfer_encoding;
				$has_content_type = 1;
				push @xh,
				  "Content-Type: text/plain; charset=$author_encoding";
			}
		}
	}
	if (defined $target_xfer_encoding) {
		$xfer_encoding = '8bit' if not defined $xfer_encoding;
		$message = apply_transfer_encoding(
			$message, $xfer_encoding, $target_xfer_encoding);
		$xfer_encoding = $target_xfer_encoding;
	}
	if (defined $xfer_encoding) {
		push @xh, "Content-Transfer-Encoding: $xfer_encoding";
	}
	if (defined $xfer_encoding or $has_content_type) {
		unshift @xh, 'MIME-Version: 1.0' unless $has_mime_version;
	}

	$needs_confirm = (
		$confirm eq "always" or
		($confirm =~ /^(?:auto|cc)$/ && @cc) or
		($confirm =~ /^(?:auto|compose)$/ && $compose && $message_num == 1));
	$needs_confirm = "inform" if ($needs_confirm && $confirm_unconfigured && @cc);

	@to = validate_address_list(sanitize_address_list(@to));
	@cc = validate_address_list(sanitize_address_list(@cc));

	@to = (@initial_to, @to);
	@cc = (@initial_cc, @cc);

	my $message_was_sent = send_message();

	# set up for the next message
	if ($thread && $message_was_sent &&
		($chain_reply_to || !defined $reply_to || length($reply_to) == 0 ||
		$message_num == 1)) {
		$reply_to = $message_id;
		if (length $references > 0) {
			$references .= "\n $message_id";
		} else {
			$references = "$message_id";
		}
	}
	$message_id = undef;
}

# Execute a command (e.g. $to_cmd) to get a list of email addresses
# and return a results array
sub recipients_cmd {
	my ($prefix, $what, $cmd, $file) = @_;

	my @addresses = ();
	open my $fh, "-|", "$cmd \Q$file\E"
	    or die "($prefix) Could not execute '$cmd'";
	while (my $address = <$fh>) {
		$address =~ s/^\s*//g;
		$address =~ s/\s*$//g;
		$address = sanitize_address($address);
		next if ($address eq $sender and $suppress_cc{'self'});
		push @addresses, $address;
		printf("($prefix) Adding %s: %s from: '%s'\n",
		       $what, $address, $cmd) unless $quiet;
		}
	close $fh
	    or die "($prefix) failed to close pipe to '$cmd'";
	return @addresses;
}

cleanup_compose_files();

sub cleanup_compose_files {
	unlink($compose_filename, $compose_filename . ".final") if $compose;
}

$smtp->quit if $smtp;

sub apply_transfer_encoding {
	my $message = shift;
	my $from = shift;
	my $to = shift;

	return $message if ($from eq $to and $from ne '7bit');

	require MIME::QuotedPrint;
	require MIME::Base64;

	$message = MIME::QuotedPrint::decode($message)
		if ($from eq 'quoted-printable');
	$message = MIME::Base64::decode($message)
		if ($from eq 'base64');

	die "cannot send message as 7bit"
		if ($to eq '7bit' and $message =~ /[^[:ascii:]]/);
	return $message
		if ($to eq '7bit' or $to eq '8bit');
	return MIME::QuotedPrint::encode($message, "\n", 0)
		if ($to eq 'quoted-printable');
	return MIME::Base64::encode($message, "\n")
		if ($to eq 'base64');
	die "invalid transfer encoding";
}

sub unique_email_list {
	my %seen;
	my @emails;

	foreach my $entry (@_) {
		my $clean = extract_valid_address_or_die($entry);
		$seen{$clean} ||= 0;
		next if $seen{$clean}++;
		push @emails, $entry;
	}
	return @emails;
}

sub validate_patch {
	my $fn = shift;
	open(my $fh, '<', $fn)
		or die "unable to open $fn: $!\n";
	while (my $line = <$fh>) {
		if (length($line) > 998) {
			return "$.: patch contains a line longer than 998 characters";
		}
	}
	return;
}

sub file_has_nonascii {
	my $fn = shift;
	open(my $fh, '<', $fn)
		or die "unable to open $fn: $!\n";
	while (my $line = <$fh>) {
		return 1 if $line =~ /[^[:ascii:]]/;
	}
	return 0;
}

sub body_or_subject_has_nonascii {
	my $fn = shift;
	open(my $fh, '<', $fn)
		or die "unable to open $fn: $!\n";
	while (my $line = <$fh>) {
		last if $line =~ /^$/;
		return 1 if $line =~ /^Subject.*[^[:ascii:]]/;
	}
	while (my $line = <$fh>) {
		return 1 if $line =~ /[^[:ascii:]]/;
	}
	return 0;
}<|MERGE_RESOLUTION|>--- conflicted
+++ resolved
@@ -315,14 +315,11 @@
 		    "no-suppress-from" => sub {$suppress_from = 0},
 		    "suppress-cc=s" => \@suppress_cc,
 		    "signed-off-cc|signed-off-by-cc!" => \$signed_off_by_cc,
-<<<<<<< HEAD
-=======
 		    "no-signed-off-cc|no-signed-off-by-cc" => sub {$signed_off_by_cc = 0},
 		    "cc-cover|cc-cover!" => \$cover_cc,
 		    "no-cc-cover" => sub {$cover_cc = 0},
 		    "to-cover|to-cover!" => \$cover_to,
 		    "no-to-cover" => sub {$cover_to = 0},
->>>>>>> 7f8779f2
 		    "confirm=s" => \$confirm,
 		    "dry-run" => \$dry_run,
 		    "envelope-sender=s" => \$envelope_sender,

#include "cache.h"
#include "pkt-line.h"
#include "exec_cmd.h"
#include "run-command.h"
#include "strbuf.h"
#include "string-list.h"

#ifndef HOST_NAME_MAX
#define HOST_NAME_MAX 256
#endif

#ifdef NO_INITGROUPS
#define initgroups(x, y) (0) /* nothing */
#endif

static int log_syslog;
static int verbose;
static int reuseaddr;
static int informative_errors;

static const char daemon_usage[] =
"git daemon [--verbose] [--syslog] [--export-all]\n"
"           [--timeout=<n>] [--init-timeout=<n>] [--max-connections=<n>]\n"
"           [--strict-paths] [--base-path=<path>] [--base-path-relaxed]\n"
"           [--user-path | --user-path=<path>]\n"
"           [--interpolated-path=<path>]\n"
"           [--reuseaddr] [--pid-file=<file>]\n"
"           [--(enable|disable|allow-override|forbid-override)=<service>]\n"
"           [--access-hook=<path>]\n"
"           [--inetd | [--listen=<host_or_ipaddr>] [--port=<n>]\n"
"                      [--detach] [--user=<user> [--group=<group>]]\n"
"           [<directory>...]";

/* List of acceptable pathname prefixes */
static char **ok_paths;
static int strict_paths;

/* If this is set, git-daemon-export-ok is not required */
static int export_all_trees;

/* Take all paths relative to this one if non-NULL */
static char *base_path;
static char *interpolated_path;
static int base_path_relaxed;

/* Flag indicating client sent extra args. */
static int saw_extended_args;

/* If defined, ~user notation is allowed and the string is inserted
 * after ~user/.  E.g. a request to git://host/~alice/frotz would
 * go to /home/alice/pub_git/frotz with --user-path=pub_git.
 */
static const char *user_path;

/* Timeout, and initial timeout */
static unsigned int timeout;
static unsigned int init_timeout;

static char *hostname;
static char *canon_hostname;
static char *ip_address;
static char *tcp_port;

static void logreport(int priority, const char *err, va_list params)
{
	if (log_syslog) {
		char buf[1024];
		vsnprintf(buf, sizeof(buf), err, params);
		syslog(priority, "%s", buf);
	} else {
		/*
		 * Since stderr is set to buffered mode, the
		 * logging of different processes will not overlap
		 * unless they overflow the (rather big) buffers.
		 */
		fprintf(stderr, "[%"PRIuMAX"] ", (uintmax_t)getpid());
		vfprintf(stderr, err, params);
		fputc('\n', stderr);
		fflush(stderr);
	}
}

__attribute__((format (printf, 1, 2)))
static void logerror(const char *err, ...)
{
	va_list params;
	va_start(params, err);
	logreport(LOG_ERR, err, params);
	va_end(params);
}

__attribute__((format (printf, 1, 2)))
static void loginfo(const char *err, ...)
{
	va_list params;
	if (!verbose)
		return;
	va_start(params, err);
	logreport(LOG_INFO, err, params);
	va_end(params);
}

static void NORETURN daemon_die(const char *err, va_list params)
{
	logreport(LOG_ERR, err, params);
	exit(1);
}

static const char *path_ok(char *directory)
{
	static char rpath[PATH_MAX];
	static char interp_path[PATH_MAX];
	const char *path;
	char *dir;

	dir = directory;

	if (daemon_avoid_alias(dir)) {
		logerror("'%s': aliased", dir);
		return NULL;
	}

	if (*dir == '~') {
		if (!user_path) {
			logerror("'%s': User-path not allowed", dir);
			return NULL;
		}
		if (*user_path) {
			/* Got either "~alice" or "~alice/foo";
			 * rewrite them to "~alice/%s" or
			 * "~alice/%s/foo".
			 */
			int namlen, restlen = strlen(dir);
			char *slash = strchr(dir, '/');
			if (!slash)
				slash = dir + restlen;
			namlen = slash - dir;
			restlen -= namlen;
			loginfo("userpath <%s>, request <%s>, namlen %d, restlen %d, slash <%s>", user_path, dir, namlen, restlen, slash);
			snprintf(rpath, PATH_MAX, "%.*s/%s%.*s",
				 namlen, dir, user_path, restlen, slash);
			dir = rpath;
		}
	}
	else if (interpolated_path && saw_extended_args) {
		struct strbuf expanded_path = STRBUF_INIT;
		struct strbuf_expand_dict_entry dict[6];

		dict[0].placeholder = "H"; dict[0].value = hostname;
		dict[1].placeholder = "CH"; dict[1].value = canon_hostname;
		dict[2].placeholder = "IP"; dict[2].value = ip_address;
		dict[3].placeholder = "P"; dict[3].value = tcp_port;
		dict[4].placeholder = "D"; dict[4].value = directory;
		dict[5].placeholder = NULL; dict[5].value = NULL;
		if (*dir != '/') {
			/* Allow only absolute */
			logerror("'%s': Non-absolute path denied (interpolated-path active)", dir);
			return NULL;
		}

		strbuf_expand(&expanded_path, interpolated_path,
				strbuf_expand_dict_cb, &dict);
		strlcpy(interp_path, expanded_path.buf, PATH_MAX);
		strbuf_release(&expanded_path);
		loginfo("Interpolated dir '%s'", interp_path);

		dir = interp_path;
	}
	else if (base_path) {
		if (*dir != '/') {
			/* Allow only absolute */
			logerror("'%s': Non-absolute path denied (base-path active)", dir);
			return NULL;
		}
		snprintf(rpath, PATH_MAX, "%s%s", base_path, dir);
		dir = rpath;
	}

	path = enter_repo(dir, strict_paths);
	if (!path && base_path && base_path_relaxed) {
		/*
		 * if we fail and base_path_relaxed is enabled, try without
		 * prefixing the base path
		 */
		dir = directory;
		path = enter_repo(dir, strict_paths);
	}

	if (!path) {
		logerror("'%s' does not appear to be a git repository", dir);
		return NULL;
	}

	if ( ok_paths && *ok_paths ) {
		char **pp;
		int pathlen = strlen(path);

		/* The validation is done on the paths after enter_repo
		 * appends optional {.git,.git/.git} and friends, but
		 * it does not use getcwd().  So if your /pub is
		 * a symlink to /mnt/pub, you can whitelist /pub and
		 * do not have to say /mnt/pub.
		 * Do not say /pub/.
		 */
		for ( pp = ok_paths ; *pp ; pp++ ) {
			int len = strlen(*pp);
			if (len <= pathlen &&
			    !memcmp(*pp, path, len) &&
			    (path[len] == '\0' ||
			     (!strict_paths && path[len] == '/')))
				return path;
		}
	}
	else {
		/* be backwards compatible */
		if (!strict_paths)
			return path;
	}

	logerror("'%s': not in whitelist", path);
	return NULL;		/* Fallthrough. Deny by default */
}

typedef int (*daemon_service_fn)(void);
struct daemon_service {
	const char *name;
	const char *config_name;
	daemon_service_fn fn;
	int enabled;
	int overridable;
};

<<<<<<< HEAD
static struct daemon_service *service_looking_at;
static int service_enabled;

static int git_daemon_config(const char *var, const char *value, void *cb)
{
	if (starts_with(var, "daemon.") &&
	    !strcmp(var + 7, service_looking_at->config_name)) {
		service_enabled = git_config_bool(var, value);
		return 0;
	}

	/* we are not interested in parsing any other configuration here */
	return 0;
}

=======
>>>>>>> 7f8779f2
static int daemon_error(const char *dir, const char *msg)
{
	if (!informative_errors)
		msg = "access denied or repository not exported";
	packet_write(1, "ERR %s: %s", msg, dir);
	return -1;
}

static char *access_hook;

static int run_access_hook(struct daemon_service *service, const char *dir, const char *path)
{
	struct child_process child = CHILD_PROCESS_INIT;
	struct strbuf buf = STRBUF_INIT;
	const char *argv[8];
	const char **arg = argv;
	char *eol;
	int seen_errors = 0;

#define STRARG(x) ((x) ? (x) : "")
	*arg++ = access_hook;
	*arg++ = service->name;
	*arg++ = path;
	*arg++ = STRARG(hostname);
	*arg++ = STRARG(canon_hostname);
	*arg++ = STRARG(ip_address);
	*arg++ = STRARG(tcp_port);
	*arg = NULL;
#undef STRARG

	child.use_shell = 1;
	child.argv = argv;
	child.no_stdin = 1;
	child.no_stderr = 1;
	child.out = -1;
	if (start_command(&child)) {
		logerror("daemon access hook '%s' failed to start",
			 access_hook);
		goto error_return;
	}
	if (strbuf_read(&buf, child.out, 0) < 0) {
		logerror("failed to read from pipe to daemon access hook '%s'",
			 access_hook);
		strbuf_reset(&buf);
		seen_errors = 1;
	}
	if (close(child.out) < 0) {
		logerror("failed to close pipe to daemon access hook '%s'",
			 access_hook);
		seen_errors = 1;
	}
	if (finish_command(&child))
		seen_errors = 1;

	if (!seen_errors) {
		strbuf_release(&buf);
		return 0;
	}

error_return:
	strbuf_ltrim(&buf);
	if (!buf.len)
		strbuf_addstr(&buf, "service rejected");
	eol = strchr(buf.buf, '\n');
	if (eol)
		*eol = '\0';
	errno = EACCES;
	daemon_error(dir, buf.buf);
	strbuf_release(&buf);
	return -1;
}

static int run_service(char *dir, struct daemon_service *service)
{
	const char *path;
	int enabled = service->enabled;
	struct strbuf var = STRBUF_INIT;

	loginfo("Request %s for '%s'", service->name, dir);

	if (!enabled && !service->overridable) {
		logerror("'%s': service not enabled.", service->name);
		errno = EACCES;
		return daemon_error(dir, "service not enabled");
	}

	if (!(path = path_ok(dir)))
		return daemon_error(dir, "no such repository");

	/*
	 * Security on the cheap.
	 *
	 * We want a readable HEAD, usable "objects" directory, and
	 * a "git-daemon-export-ok" flag that says that the other side
	 * is ok with us doing this.
	 *
	 * path_ok() uses enter_repo() and does whitelist checking.
	 * We only need to make sure the repository is exported.
	 */

	if (!export_all_trees && access("git-daemon-export-ok", F_OK)) {
		logerror("'%s': repository not exported.", path);
		errno = EACCES;
		return daemon_error(dir, "repository not exported");
	}

	if (service->overridable) {
		strbuf_addf(&var, "daemon.%s", service->config_name);
		git_config_get_bool(var.buf, &enabled);
		strbuf_release(&var);
	}
	if (!enabled) {
		logerror("'%s': service not enabled for '%s'",
			 service->name, path);
		errno = EACCES;
		return daemon_error(dir, "service not enabled");
	}

	/*
	 * Optionally, a hook can choose to deny access to the
	 * repository depending on the phase of the moon.
	 */
	if (access_hook && run_access_hook(service, dir, path))
		return -1;

	/*
	 * We'll ignore SIGTERM from now on, we have a
	 * good client.
	 */
	signal(SIGTERM, SIG_IGN);

	return service->fn();
}

static void copy_to_log(int fd)
{
	struct strbuf line = STRBUF_INIT;
	FILE *fp;

	fp = fdopen(fd, "r");
	if (fp == NULL) {
		logerror("fdopen of error channel failed");
		close(fd);
		return;
	}

	while (strbuf_getline(&line, fp, '\n') != EOF) {
		logerror("%s", line.buf);
		strbuf_setlen(&line, 0);
	}

	strbuf_release(&line);
	fclose(fp);
}

static int run_service_command(const char **argv)
{
	struct child_process cld = CHILD_PROCESS_INIT;

	cld.argv = argv;
	cld.git_cmd = 1;
	cld.err = -1;
	if (start_command(&cld))
		return -1;

	close(0);
	close(1);

	copy_to_log(cld.err);

	return finish_command(&cld);
}

static int upload_pack(void)
{
	/* Timeout as string */
	char timeout_buf[64];
	const char *argv[] = { "upload-pack", "--strict", NULL, ".", NULL };

	argv[2] = timeout_buf;

	snprintf(timeout_buf, sizeof timeout_buf, "--timeout=%u", timeout);
	return run_service_command(argv);
}

static int upload_archive(void)
{
	static const char *argv[] = { "upload-archive", ".", NULL };
	return run_service_command(argv);
}

static int receive_pack(void)
{
	static const char *argv[] = { "receive-pack", ".", NULL };
	return run_service_command(argv);
}

static struct daemon_service daemon_service[] = {
	{ "upload-archive", "uploadarch", upload_archive, 0, 1 },
	{ "upload-pack", "uploadpack", upload_pack, 1, 1 },
	{ "receive-pack", "receivepack", receive_pack, 0, 1 },
};

static void enable_service(const char *name, int ena)
{
	int i;
	for (i = 0; i < ARRAY_SIZE(daemon_service); i++) {
		if (!strcmp(daemon_service[i].name, name)) {
			daemon_service[i].enabled = ena;
			return;
		}
	}
	die("No such service %s", name);
}

static void make_service_overridable(const char *name, int ena)
{
	int i;
	for (i = 0; i < ARRAY_SIZE(daemon_service); i++) {
		if (!strcmp(daemon_service[i].name, name)) {
			daemon_service[i].overridable = ena;
			return;
		}
	}
	die("No such service %s", name);
}

static char *xstrdup_tolower(const char *str)
{
	char *p, *dup = xstrdup(str);
	for (p = dup; *p; p++)
		*p = tolower(*p);
	return dup;
}

static void parse_host_and_port(char *hostport, char **host,
	char **port)
{
	if (*hostport == '[') {
		char *end;

		end = strchr(hostport, ']');
		if (!end)
			die("Invalid request ('[' without ']')");
		*end = '\0';
		*host = hostport + 1;
		if (!end[1])
			*port = NULL;
		else if (end[1] == ':')
			*port = end + 2;
		else
			die("Garbage after end of host part");
	} else {
		*host = hostport;
		*port = strrchr(hostport, ':');
		if (*port) {
			**port = '\0';
			++*port;
		}
	}
}

/*
 * Read the host as supplied by the client connection.
 */
static void parse_host_arg(char *extra_args, int buflen)
{
	char *val;
	int vallen;
	char *end = extra_args + buflen;

	if (extra_args < end && *extra_args) {
		saw_extended_args = 1;
		if (strncasecmp("host=", extra_args, 5) == 0) {
			val = extra_args + 5;
			vallen = strlen(val) + 1;
			if (*val) {
				/* Split <host>:<port> at colon. */
				char *host;
				char *port;
				parse_host_and_port(val, &host, &port);
				if (port) {
					free(tcp_port);
					tcp_port = xstrdup(port);
				}
				free(hostname);
				hostname = xstrdup_tolower(host);
			}

			/* On to the next one */
			extra_args = val + vallen;
		}
		if (extra_args < end && *extra_args)
			die("Invalid request");
	}

	/*
	 * Locate canonical hostname and its IP address.
	 */
	if (hostname) {
#ifndef NO_IPV6
		struct addrinfo hints;
		struct addrinfo *ai;
		int gai;
		static char addrbuf[HOST_NAME_MAX + 1];

		memset(&hints, 0, sizeof(hints));
		hints.ai_flags = AI_CANONNAME;

		gai = getaddrinfo(hostname, NULL, &hints, &ai);
		if (!gai) {
			struct sockaddr_in *sin_addr = (void *)ai->ai_addr;

			inet_ntop(AF_INET, &sin_addr->sin_addr,
				  addrbuf, sizeof(addrbuf));
			free(ip_address);
			ip_address = xstrdup(addrbuf);

			free(canon_hostname);
			canon_hostname = xstrdup(ai->ai_canonname ?
						 ai->ai_canonname : ip_address);

			freeaddrinfo(ai);
		}
#else
		struct hostent *hent;
		struct sockaddr_in sa;
		char **ap;
		static char addrbuf[HOST_NAME_MAX + 1];

		hent = gethostbyname(hostname);
		if (hent) {
			ap = hent->h_addr_list;
			memset(&sa, 0, sizeof sa);
			sa.sin_family = hent->h_addrtype;
			sa.sin_port = htons(0);
			memcpy(&sa.sin_addr, *ap, hent->h_length);

			inet_ntop(hent->h_addrtype, &sa.sin_addr,
				  addrbuf, sizeof(addrbuf));

			free(canon_hostname);
			canon_hostname = xstrdup(hent->h_name);
			free(ip_address);
			ip_address = xstrdup(addrbuf);
		}
#endif
	}
}


static int execute(void)
{
	char *line = packet_buffer;
	int pktlen, len, i;
	char *addr = getenv("REMOTE_ADDR"), *port = getenv("REMOTE_PORT");

	if (addr)
		loginfo("Connection from %s:%s", addr, port);

	alarm(init_timeout ? init_timeout : timeout);
	pktlen = packet_read(0, NULL, NULL, packet_buffer, sizeof(packet_buffer), 0);
	alarm(0);

	len = strlen(line);
	if (pktlen != len)
		loginfo("Extended attributes (%d bytes) exist <%.*s>",
			(int) pktlen - len,
			(int) pktlen - len, line + len + 1);
	if (len && line[len-1] == '\n') {
		line[--len] = 0;
		pktlen--;
	}

	free(hostname);
	free(canon_hostname);
	free(ip_address);
	free(tcp_port);
	hostname = canon_hostname = ip_address = tcp_port = NULL;

	if (len != pktlen)
		parse_host_arg(line + len + 1, pktlen - len - 1);

	for (i = 0; i < ARRAY_SIZE(daemon_service); i++) {
		struct daemon_service *s = &(daemon_service[i]);
		int namelen = strlen(s->name);
		if (starts_with(line, "git-") &&
		    !strncmp(s->name, line + 4, namelen) &&
		    line[namelen + 4] == ' ') {
			/*
			 * Note: The directory here is probably context sensitive,
			 * and might depend on the actual service being performed.
			 */
			return run_service(line + namelen + 5, s);
		}
	}

	logerror("Protocol error: '%s'", line);
	return -1;
}

static int addrcmp(const struct sockaddr_storage *s1,
    const struct sockaddr_storage *s2)
{
	const struct sockaddr *sa1 = (const struct sockaddr*) s1;
	const struct sockaddr *sa2 = (const struct sockaddr*) s2;

	if (sa1->sa_family != sa2->sa_family)
		return sa1->sa_family - sa2->sa_family;
	if (sa1->sa_family == AF_INET)
		return memcmp(&((struct sockaddr_in *)s1)->sin_addr,
		    &((struct sockaddr_in *)s2)->sin_addr,
		    sizeof(struct in_addr));
#ifndef NO_IPV6
	if (sa1->sa_family == AF_INET6)
		return memcmp(&((struct sockaddr_in6 *)s1)->sin6_addr,
		    &((struct sockaddr_in6 *)s2)->sin6_addr,
		    sizeof(struct in6_addr));
#endif
	return 0;
}

static int max_connections = 32;

static unsigned int live_children;

static struct child {
	struct child *next;
	struct child_process cld;
	struct sockaddr_storage address;
} *firstborn;

static void add_child(struct child_process *cld, struct sockaddr *addr, socklen_t addrlen)
{
	struct child *newborn, **cradle;

	newborn = xcalloc(1, sizeof(*newborn));
	live_children++;
	memcpy(&newborn->cld, cld, sizeof(*cld));
	memcpy(&newborn->address, addr, addrlen);
	for (cradle = &firstborn; *cradle; cradle = &(*cradle)->next)
		if (!addrcmp(&(*cradle)->address, &newborn->address))
			break;
	newborn->next = *cradle;
	*cradle = newborn;
}

/*
 * This gets called if the number of connections grows
 * past "max_connections".
 *
 * We kill the newest connection from a duplicate IP.
 */
static void kill_some_child(void)
{
	const struct child *blanket, *next;

	if (!(blanket = firstborn))
		return;

	for (; (next = blanket->next); blanket = next)
		if (!addrcmp(&blanket->address, &next->address)) {
			kill(blanket->cld.pid, SIGTERM);
			break;
		}
}

static void check_dead_children(void)
{
	int status;
	pid_t pid;

	struct child **cradle, *blanket;
	for (cradle = &firstborn; (blanket = *cradle);)
		if ((pid = waitpid(blanket->cld.pid, &status, WNOHANG)) > 1) {
			const char *dead = "";
			if (status)
				dead = " (with error)";
			loginfo("[%"PRIuMAX"] Disconnected%s", (uintmax_t)pid, dead);

			/* remove the child */
			*cradle = blanket->next;
			live_children--;
			free(blanket);
		} else
			cradle = &blanket->next;
}

static char **cld_argv;
static void handle(int incoming, struct sockaddr *addr, socklen_t addrlen)
{
	struct child_process cld = CHILD_PROCESS_INIT;
	char addrbuf[300] = "REMOTE_ADDR=", portbuf[300];
	char *env[] = { addrbuf, portbuf, NULL };

	if (max_connections && live_children >= max_connections) {
		kill_some_child();
		sleep(1);  /* give it some time to die */
		check_dead_children();
		if (live_children >= max_connections) {
			close(incoming);
			logerror("Too many children, dropping connection");
			return;
		}
	}

	if (addr->sa_family == AF_INET) {
		struct sockaddr_in *sin_addr = (void *) addr;
		inet_ntop(addr->sa_family, &sin_addr->sin_addr, addrbuf + 12,
		    sizeof(addrbuf) - 12);
		snprintf(portbuf, sizeof(portbuf), "REMOTE_PORT=%d",
		    ntohs(sin_addr->sin_port));
#ifndef NO_IPV6
	} else if (addr->sa_family == AF_INET6) {
		struct sockaddr_in6 *sin6_addr = (void *) addr;

		char *buf = addrbuf + 12;
		*buf++ = '['; *buf = '\0'; /* stpcpy() is cool */
		inet_ntop(AF_INET6, &sin6_addr->sin6_addr, buf,
		    sizeof(addrbuf) - 13);
		strcat(buf, "]");

		snprintf(portbuf, sizeof(portbuf), "REMOTE_PORT=%d",
		    ntohs(sin6_addr->sin6_port));
#endif
	}

	cld.env = (const char **)env;
	cld.argv = (const char **)cld_argv;
	cld.in = incoming;
	cld.out = dup(incoming);

	if (start_command(&cld))
		logerror("unable to fork");
	else
		add_child(&cld, addr, addrlen);
	close(incoming);
}

static void child_handler(int signo)
{
	/*
	 * Otherwise empty handler because systemcalls will get interrupted
	 * upon signal receipt
	 * SysV needs the handler to be rearmed
	 */
	signal(SIGCHLD, child_handler);
}

static int set_reuse_addr(int sockfd)
{
	int on = 1;

	if (!reuseaddr)
		return 0;
	return setsockopt(sockfd, SOL_SOCKET, SO_REUSEADDR,
			  &on, sizeof(on));
}

struct socketlist {
	int *list;
	size_t nr;
	size_t alloc;
};

static const char *ip2str(int family, struct sockaddr *sin, socklen_t len)
{
#ifdef NO_IPV6
	static char ip[INET_ADDRSTRLEN];
#else
	static char ip[INET6_ADDRSTRLEN];
#endif

	switch (family) {
#ifndef NO_IPV6
	case AF_INET6:
		inet_ntop(family, &((struct sockaddr_in6*)sin)->sin6_addr, ip, len);
		break;
#endif
	case AF_INET:
		inet_ntop(family, &((struct sockaddr_in*)sin)->sin_addr, ip, len);
		break;
	default:
		strcpy(ip, "<unknown>");
	}
	return ip;
}

#ifndef NO_IPV6

static int setup_named_sock(char *listen_addr, int listen_port, struct socketlist *socklist)
{
	int socknum = 0;
	char pbuf[NI_MAXSERV];
	struct addrinfo hints, *ai0, *ai;
	int gai;
	long flags;

	sprintf(pbuf, "%d", listen_port);
	memset(&hints, 0, sizeof(hints));
	hints.ai_family = AF_UNSPEC;
	hints.ai_socktype = SOCK_STREAM;
	hints.ai_protocol = IPPROTO_TCP;
	hints.ai_flags = AI_PASSIVE;

	gai = getaddrinfo(listen_addr, pbuf, &hints, &ai0);
	if (gai) {
		logerror("getaddrinfo() for %s failed: %s", listen_addr, gai_strerror(gai));
		return 0;
	}

	for (ai = ai0; ai; ai = ai->ai_next) {
		int sockfd;

		sockfd = socket(ai->ai_family, ai->ai_socktype, ai->ai_protocol);
		if (sockfd < 0)
			continue;
		if (sockfd >= FD_SETSIZE) {
			logerror("Socket descriptor too large");
			close(sockfd);
			continue;
		}

#ifdef IPV6_V6ONLY
		if (ai->ai_family == AF_INET6) {
			int on = 1;
			setsockopt(sockfd, IPPROTO_IPV6, IPV6_V6ONLY,
				   &on, sizeof(on));
			/* Note: error is not fatal */
		}
#endif

		if (set_reuse_addr(sockfd)) {
			logerror("Could not set SO_REUSEADDR: %s", strerror(errno));
			close(sockfd);
			continue;
		}

		if (bind(sockfd, ai->ai_addr, ai->ai_addrlen) < 0) {
			logerror("Could not bind to %s: %s",
				 ip2str(ai->ai_family, ai->ai_addr, ai->ai_addrlen),
				 strerror(errno));
			close(sockfd);
			continue;	/* not fatal */
		}
		if (listen(sockfd, 5) < 0) {
			logerror("Could not listen to %s: %s",
				 ip2str(ai->ai_family, ai->ai_addr, ai->ai_addrlen),
				 strerror(errno));
			close(sockfd);
			continue;	/* not fatal */
		}

		flags = fcntl(sockfd, F_GETFD, 0);
		if (flags >= 0)
			fcntl(sockfd, F_SETFD, flags | FD_CLOEXEC);

		ALLOC_GROW(socklist->list, socklist->nr + 1, socklist->alloc);
		socklist->list[socklist->nr++] = sockfd;
		socknum++;
	}

	freeaddrinfo(ai0);

	return socknum;
}

#else /* NO_IPV6 */

static int setup_named_sock(char *listen_addr, int listen_port, struct socketlist *socklist)
{
	struct sockaddr_in sin;
	int sockfd;
	long flags;

	memset(&sin, 0, sizeof sin);
	sin.sin_family = AF_INET;
	sin.sin_port = htons(listen_port);

	if (listen_addr) {
		/* Well, host better be an IP address here. */
		if (inet_pton(AF_INET, listen_addr, &sin.sin_addr.s_addr) <= 0)
			return 0;
	} else {
		sin.sin_addr.s_addr = htonl(INADDR_ANY);
	}

	sockfd = socket(AF_INET, SOCK_STREAM, 0);
	if (sockfd < 0)
		return 0;

	if (set_reuse_addr(sockfd)) {
		logerror("Could not set SO_REUSEADDR: %s", strerror(errno));
		close(sockfd);
		return 0;
	}

	if ( bind(sockfd, (struct sockaddr *)&sin, sizeof sin) < 0 ) {
		logerror("Could not bind to %s: %s",
			 ip2str(AF_INET, (struct sockaddr *)&sin, sizeof(sin)),
			 strerror(errno));
		close(sockfd);
		return 0;
	}

	if (listen(sockfd, 5) < 0) {
		logerror("Could not listen to %s: %s",
			 ip2str(AF_INET, (struct sockaddr *)&sin, sizeof(sin)),
			 strerror(errno));
		close(sockfd);
		return 0;
	}

	flags = fcntl(sockfd, F_GETFD, 0);
	if (flags >= 0)
		fcntl(sockfd, F_SETFD, flags | FD_CLOEXEC);

	ALLOC_GROW(socklist->list, socklist->nr + 1, socklist->alloc);
	socklist->list[socklist->nr++] = sockfd;
	return 1;
}

#endif

static void socksetup(struct string_list *listen_addr, int listen_port, struct socketlist *socklist)
{
	if (!listen_addr->nr)
		setup_named_sock(NULL, listen_port, socklist);
	else {
		int i, socknum;
		for (i = 0; i < listen_addr->nr; i++) {
			socknum = setup_named_sock(listen_addr->items[i].string,
						   listen_port, socklist);

			if (socknum == 0)
				logerror("unable to allocate any listen sockets for host %s on port %u",
					 listen_addr->items[i].string, listen_port);
		}
	}
}

static int service_loop(struct socketlist *socklist)
{
	struct pollfd *pfd;
	int i;

	pfd = xcalloc(socklist->nr, sizeof(struct pollfd));

	for (i = 0; i < socklist->nr; i++) {
		pfd[i].fd = socklist->list[i];
		pfd[i].events = POLLIN;
	}

	signal(SIGCHLD, child_handler);

	for (;;) {
		int i;

		check_dead_children();

		if (poll(pfd, socklist->nr, -1) < 0) {
			if (errno != EINTR) {
				logerror("Poll failed, resuming: %s",
				      strerror(errno));
				sleep(1);
			}
			continue;
		}

		for (i = 0; i < socklist->nr; i++) {
			if (pfd[i].revents & POLLIN) {
				union {
					struct sockaddr sa;
					struct sockaddr_in sai;
#ifndef NO_IPV6
					struct sockaddr_in6 sai6;
#endif
				} ss;
				socklen_t sslen = sizeof(ss);
				int incoming = accept(pfd[i].fd, &ss.sa, &sslen);
				if (incoming < 0) {
					switch (errno) {
					case EAGAIN:
					case EINTR:
					case ECONNABORTED:
						continue;
					default:
						die_errno("accept returned");
					}
				}
				handle(incoming, &ss.sa, sslen);
			}
		}
	}
}

#ifdef NO_POSIX_GOODIES

struct credentials;

static void drop_privileges(struct credentials *cred)
{
	/* nothing */
}

static struct credentials *prepare_credentials(const char *user_name,
    const char *group_name)
{
	die("--user not supported on this platform");
}

#else

struct credentials {
	struct passwd *pass;
	gid_t gid;
};

static void drop_privileges(struct credentials *cred)
{
	if (cred && (initgroups(cred->pass->pw_name, cred->gid) ||
	    setgid (cred->gid) || setuid(cred->pass->pw_uid)))
		die("cannot drop privileges");
}

static struct credentials *prepare_credentials(const char *user_name,
    const char *group_name)
{
	static struct credentials c;

	c.pass = getpwnam(user_name);
	if (!c.pass)
		die("user not found - %s", user_name);

	if (!group_name)
		c.gid = c.pass->pw_gid;
	else {
		struct group *group = getgrnam(group_name);
		if (!group)
			die("group not found - %s", group_name);

		c.gid = group->gr_gid;
	}

	return &c;
}
#endif

static void store_pid(const char *path)
{
	FILE *f = fopen(path, "w");
	if (!f)
		die_errno("cannot open pid file '%s'", path);
	if (fprintf(f, "%"PRIuMAX"\n", (uintmax_t) getpid()) < 0 || fclose(f) != 0)
		die_errno("failed to write pid file '%s'", path);
}

static int serve(struct string_list *listen_addr, int listen_port,
    struct credentials *cred)
{
	struct socketlist socklist = { NULL, 0, 0 };

	socksetup(listen_addr, listen_port, &socklist);
	if (socklist.nr == 0)
		die("unable to allocate any listen sockets on port %u",
		    listen_port);

	drop_privileges(cred);

	loginfo("Ready to rumble");

	return service_loop(&socklist);
}

int main(int argc, char **argv)
{
	int listen_port = 0;
	struct string_list listen_addr = STRING_LIST_INIT_NODUP;
	int serve_mode = 0, inetd_mode = 0;
	const char *pid_file = NULL, *user_name = NULL, *group_name = NULL;
	int detach = 0;
	struct credentials *cred = NULL;
	int i;

	git_setup_gettext();

	git_extract_argv0_path(argv[0]);

	for (i = 1; i < argc; i++) {
		char *arg = argv[i];

		if (starts_with(arg, "--listen=")) {
			string_list_append(&listen_addr, xstrdup_tolower(arg + 9));
			continue;
		}
		if (starts_with(arg, "--port=")) {
			char *end;
			unsigned long n;
			n = strtoul(arg+7, &end, 0);
			if (arg[7] && !*end) {
				listen_port = n;
				continue;
			}
		}
		if (!strcmp(arg, "--serve")) {
			serve_mode = 1;
			continue;
		}
		if (!strcmp(arg, "--inetd")) {
			inetd_mode = 1;
			log_syslog = 1;
			continue;
		}
		if (!strcmp(arg, "--verbose")) {
			verbose = 1;
			continue;
		}
		if (!strcmp(arg, "--syslog")) {
			log_syslog = 1;
			continue;
		}
		if (!strcmp(arg, "--export-all")) {
			export_all_trees = 1;
			continue;
		}
		if (starts_with(arg, "--access-hook=")) {
			access_hook = arg + 14;
			continue;
		}
		if (starts_with(arg, "--timeout=")) {
			timeout = atoi(arg+10);
			continue;
		}
		if (starts_with(arg, "--init-timeout=")) {
			init_timeout = atoi(arg+15);
			continue;
		}
		if (starts_with(arg, "--max-connections=")) {
			max_connections = atoi(arg+18);
			if (max_connections < 0)
				max_connections = 0;	        /* unlimited */
			continue;
		}
		if (!strcmp(arg, "--strict-paths")) {
			strict_paths = 1;
			continue;
		}
		if (starts_with(arg, "--base-path=")) {
			base_path = arg+12;
			continue;
		}
		if (!strcmp(arg, "--base-path-relaxed")) {
			base_path_relaxed = 1;
			continue;
		}
		if (starts_with(arg, "--interpolated-path=")) {
			interpolated_path = arg+20;
			continue;
		}
		if (!strcmp(arg, "--reuseaddr")) {
			reuseaddr = 1;
			continue;
		}
		if (!strcmp(arg, "--user-path")) {
			user_path = "";
			continue;
		}
		if (starts_with(arg, "--user-path=")) {
			user_path = arg + 12;
			continue;
		}
		if (starts_with(arg, "--pid-file=")) {
			pid_file = arg + 11;
			continue;
		}
		if (!strcmp(arg, "--detach")) {
			detach = 1;
			log_syslog = 1;
			continue;
		}
		if (starts_with(arg, "--user=")) {
			user_name = arg + 7;
			continue;
		}
		if (starts_with(arg, "--group=")) {
			group_name = arg + 8;
			continue;
		}
		if (starts_with(arg, "--enable=")) {
			enable_service(arg + 9, 1);
			continue;
		}
		if (starts_with(arg, "--disable=")) {
			enable_service(arg + 10, 0);
			continue;
		}
		if (starts_with(arg, "--allow-override=")) {
			make_service_overridable(arg + 17, 1);
			continue;
		}
		if (starts_with(arg, "--forbid-override=")) {
			make_service_overridable(arg + 18, 0);
			continue;
		}
		if (!strcmp(arg, "--informative-errors")) {
			informative_errors = 1;
			continue;
		}
		if (!strcmp(arg, "--no-informative-errors")) {
			informative_errors = 0;
			continue;
		}
		if (!strcmp(arg, "--")) {
			ok_paths = &argv[i+1];
			break;
		} else if (arg[0] != '-') {
			ok_paths = &argv[i];
			break;
		}

		usage(daemon_usage);
	}

	if (log_syslog) {
		openlog("git-daemon", LOG_PID, LOG_DAEMON);
		set_die_routine(daemon_die);
	} else
		/* avoid splitting a message in the middle */
		setvbuf(stderr, NULL, _IOFBF, 4096);

	if (inetd_mode && (detach || group_name || user_name))
		die("--detach, --user and --group are incompatible with --inetd");

	if (inetd_mode && (listen_port || (listen_addr.nr > 0)))
		die("--listen= and --port= are incompatible with --inetd");
	else if (listen_port == 0)
		listen_port = DEFAULT_GIT_PORT;

	if (group_name && !user_name)
		die("--group supplied without --user");

	if (user_name)
		cred = prepare_credentials(user_name, group_name);

	if (strict_paths && (!ok_paths || !*ok_paths))
		die("option --strict-paths requires a whitelist");

	if (base_path && !is_directory(base_path))
		die("base-path '%s' does not exist or is not a directory",
		    base_path);

	if (inetd_mode) {
		if (!freopen("/dev/null", "w", stderr))
			die_errno("failed to redirect stderr to /dev/null");
	}

	if (inetd_mode || serve_mode)
		return execute();

	if (detach) {
		if (daemonize())
			die("--detach not supported on this platform");
	} else
		sanitize_stdfds();

	if (pid_file)
		store_pid(pid_file);

	/* prepare argv for serving-processes */
	cld_argv = xmalloc(sizeof (char *) * (argc + 2));
	cld_argv[0] = argv[0];	/* git-daemon */
	cld_argv[1] = "--serve";
	for (i = 1; i < argc; ++i)
		cld_argv[i+1] = argv[i];
	cld_argv[argc+1] = NULL;

	return serve(&listen_addr, listen_port, cred);
}<|MERGE_RESOLUTION|>--- conflicted
+++ resolved
@@ -230,24 +230,6 @@
 	int overridable;
 };
 
-<<<<<<< HEAD
-static struct daemon_service *service_looking_at;
-static int service_enabled;
-
-static int git_daemon_config(const char *var, const char *value, void *cb)
-{
-	if (starts_with(var, "daemon.") &&
-	    !strcmp(var + 7, service_looking_at->config_name)) {
-		service_enabled = git_config_bool(var, value);
-		return 0;
-	}
-
-	/* we are not interested in parsing any other configuration here */
-	return 0;
-}
-
-=======
->>>>>>> 7f8779f2
 static int daemon_error(const char *dir, const char *msg)
 {
 	if (!informative_errors)

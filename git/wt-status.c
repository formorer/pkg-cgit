#include "cache.h"
#include "pathspec.h"
#include "wt-status.h"
#include "object.h"
#include "dir.h"
#include "commit.h"
#include "diff.h"
#include "revision.h"
#include "diffcore.h"
#include "quote.h"
#include "run-command.h"
#include "argv-array.h"
#include "remote.h"
#include "refs.h"
#include "submodule.h"
#include "column.h"
#include "strbuf.h"
#include "utf8.h"

static const char cut_line[] =
"------------------------ >8 ------------------------\n";

static char default_wt_status_colors[][COLOR_MAXLEN] = {
	GIT_COLOR_NORMAL, /* WT_STATUS_HEADER */
	GIT_COLOR_GREEN,  /* WT_STATUS_UPDATED */
	GIT_COLOR_RED,    /* WT_STATUS_CHANGED */
	GIT_COLOR_RED,    /* WT_STATUS_UNTRACKED */
	GIT_COLOR_RED,    /* WT_STATUS_NOBRANCH */
	GIT_COLOR_RED,    /* WT_STATUS_UNMERGED */
	GIT_COLOR_GREEN,  /* WT_STATUS_LOCAL_BRANCH */
	GIT_COLOR_RED,    /* WT_STATUS_REMOTE_BRANCH */
	GIT_COLOR_NIL,    /* WT_STATUS_ONBRANCH */
};

static const char *color(int slot, struct wt_status *s)
{
	const char *c = "";
	if (want_color(s->use_color))
		c = s->color_palette[slot];
	if (slot == WT_STATUS_ONBRANCH && color_is_nil(c))
		c = s->color_palette[WT_STATUS_HEADER];
	return c;
}

static void status_vprintf(struct wt_status *s, int at_bol, const char *color,
		const char *fmt, va_list ap, const char *trail)
{
	struct strbuf sb = STRBUF_INIT;
	struct strbuf linebuf = STRBUF_INIT;
	const char *line, *eol;

	strbuf_vaddf(&sb, fmt, ap);
	if (!sb.len) {
		if (s->display_comment_prefix) {
			strbuf_addch(&sb, comment_line_char);
			if (!trail)
				strbuf_addch(&sb, ' ');
		}
		color_print_strbuf(s->fp, color, &sb);
		if (trail)
			fprintf(s->fp, "%s", trail);
		strbuf_release(&sb);
		return;
	}
	for (line = sb.buf; *line; line = eol + 1) {
		eol = strchr(line, '\n');

		strbuf_reset(&linebuf);
		if (at_bol && s->display_comment_prefix) {
			strbuf_addch(&linebuf, comment_line_char);
			if (*line != '\n' && *line != '\t')
				strbuf_addch(&linebuf, ' ');
		}
		if (eol)
			strbuf_add(&linebuf, line, eol - line);
		else
			strbuf_addstr(&linebuf, line);
		color_print_strbuf(s->fp, color, &linebuf);
		if (eol)
			fprintf(s->fp, "\n");
		else
			break;
		at_bol = 1;
	}
	if (trail)
		fprintf(s->fp, "%s", trail);
	strbuf_release(&linebuf);
	strbuf_release(&sb);
}

void status_printf_ln(struct wt_status *s, const char *color,
			const char *fmt, ...)
{
	va_list ap;

	va_start(ap, fmt);
	status_vprintf(s, 1, color, fmt, ap, "\n");
	va_end(ap);
}

void status_printf(struct wt_status *s, const char *color,
			const char *fmt, ...)
{
	va_list ap;

	va_start(ap, fmt);
	status_vprintf(s, 1, color, fmt, ap, NULL);
	va_end(ap);
}

static void status_printf_more(struct wt_status *s, const char *color,
			       const char *fmt, ...)
{
	va_list ap;

	va_start(ap, fmt);
	status_vprintf(s, 0, color, fmt, ap, NULL);
	va_end(ap);
}

void wt_status_prepare(struct wt_status *s)
{
	unsigned char sha1[20];

	memset(s, 0, sizeof(*s));
	memcpy(s->color_palette, default_wt_status_colors,
	       sizeof(default_wt_status_colors));
	s->show_untracked_files = SHOW_NORMAL_UNTRACKED_FILES;
	s->use_color = -1;
	s->relative_paths = 1;
	s->branch = resolve_refdup("HEAD", 0, sha1, NULL);
	s->reference = "HEAD";
	s->fp = stdout;
	s->index_file = get_index_file();
	s->change.strdup_strings = 1;
	s->untracked.strdup_strings = 1;
	s->ignored.strdup_strings = 1;
	s->show_branch = -1;  /* unspecified */
	s->display_comment_prefix = 0;
}

static void wt_status_print_unmerged_header(struct wt_status *s)
{
	int i;
	int del_mod_conflict = 0;
	int both_deleted = 0;
	int not_deleted = 0;
	const char *c = color(WT_STATUS_HEADER, s);

	status_printf_ln(s, c, _("Unmerged paths:"));

	for (i = 0; i < s->change.nr; i++) {
		struct string_list_item *it = &(s->change.items[i]);
		struct wt_status_change_data *d = it->util;

		switch (d->stagemask) {
		case 0:
			break;
		case 1:
			both_deleted = 1;
			break;
		case 3:
		case 5:
			del_mod_conflict = 1;
			break;
		default:
			not_deleted = 1;
			break;
		}
	}

	if (!s->hints)
		return;
	if (s->whence != FROM_COMMIT)
		;
	else if (!s->is_initial)
		status_printf_ln(s, c, _("  (use \"git reset %s <file>...\" to unstage)"), s->reference);
	else
		status_printf_ln(s, c, _("  (use \"git rm --cached <file>...\" to unstage)"));

	if (!both_deleted) {
		if (!del_mod_conflict)
			status_printf_ln(s, c, _("  (use \"git add <file>...\" to mark resolution)"));
		else
			status_printf_ln(s, c, _("  (use \"git add/rm <file>...\" as appropriate to mark resolution)"));
	} else if (!del_mod_conflict && !not_deleted) {
		status_printf_ln(s, c, _("  (use \"git rm <file>...\" to mark resolution)"));
	} else {
		status_printf_ln(s, c, _("  (use \"git add/rm <file>...\" as appropriate to mark resolution)"));
	}
	status_printf_ln(s, c, "");
}

static void wt_status_print_cached_header(struct wt_status *s)
{
	const char *c = color(WT_STATUS_HEADER, s);

	status_printf_ln(s, c, _("Changes to be committed:"));
	if (!s->hints)
		return;
	if (s->whence != FROM_COMMIT)
		; /* NEEDSWORK: use "git reset --unresolve"??? */
	else if (!s->is_initial)
		status_printf_ln(s, c, _("  (use \"git reset %s <file>...\" to unstage)"), s->reference);
	else
		status_printf_ln(s, c, _("  (use \"git rm --cached <file>...\" to unstage)"));
	status_printf_ln(s, c, "");
}

static void wt_status_print_dirty_header(struct wt_status *s,
					 int has_deleted,
					 int has_dirty_submodules)
{
	const char *c = color(WT_STATUS_HEADER, s);

	status_printf_ln(s, c, _("Changes not staged for commit:"));
	if (!s->hints)
		return;
	if (!has_deleted)
		status_printf_ln(s, c, _("  (use \"git add <file>...\" to update what will be committed)"));
	else
		status_printf_ln(s, c, _("  (use \"git add/rm <file>...\" to update what will be committed)"));
	status_printf_ln(s, c, _("  (use \"git checkout -- <file>...\" to discard changes in working directory)"));
	if (has_dirty_submodules)
		status_printf_ln(s, c, _("  (commit or discard the untracked or modified content in submodules)"));
	status_printf_ln(s, c, "");
}

static void wt_status_print_other_header(struct wt_status *s,
					 const char *what,
					 const char *how)
{
	const char *c = color(WT_STATUS_HEADER, s);
	status_printf_ln(s, c, "%s:", what);
	if (!s->hints)
		return;
	status_printf_ln(s, c, _("  (use \"git %s <file>...\" to include in what will be committed)"), how);
	status_printf_ln(s, c, "");
}

static void wt_status_print_trailer(struct wt_status *s)
{
	status_printf_ln(s, color(WT_STATUS_HEADER, s), "");
}

#define quote_path quote_path_relative

static const char *wt_status_unmerged_status_string(int stagemask)
{
	switch (stagemask) {
	case 1:
		return _("both deleted:");
	case 2:
		return _("added by us:");
	case 3:
		return _("deleted by them:");
	case 4:
		return _("added by them:");
	case 5:
		return _("deleted by us:");
	case 6:
		return _("both added:");
	case 7:
		return _("both modified:");
	default:
		die(_("bug: unhandled unmerged status %x"), stagemask);
	}
}

static const char *wt_status_diff_status_string(int status)
{
	switch (status) {
	case DIFF_STATUS_ADDED:
		return _("new file:");
	case DIFF_STATUS_COPIED:
		return _("copied:");
	case DIFF_STATUS_DELETED:
		return _("deleted:");
	case DIFF_STATUS_MODIFIED:
		return _("modified:");
	case DIFF_STATUS_RENAMED:
		return _("renamed:");
	case DIFF_STATUS_TYPE_CHANGED:
		return _("typechange:");
	case DIFF_STATUS_UNKNOWN:
		return _("unknown:");
	case DIFF_STATUS_UNMERGED:
		return _("unmerged:");
	default:
		return NULL;
	}
}

static int maxwidth(const char *(*label)(int), int minval, int maxval)
{
	int result = 0, i;

	for (i = minval; i <= maxval; i++) {
		const char *s = label(i);
		int len = s ? utf8_strwidth(s) : 0;
		if (len > result)
			result = len;
	}
	return result;
}

static void wt_status_print_unmerged_data(struct wt_status *s,
					  struct string_list_item *it)
{
	const char *c = color(WT_STATUS_UNMERGED, s);
	struct wt_status_change_data *d = it->util;
	struct strbuf onebuf = STRBUF_INIT;
	static char *padding;
	static int label_width;
	const char *one, *how;
	int len;

	if (!padding) {
		label_width = maxwidth(wt_status_unmerged_status_string, 1, 7);
		label_width += strlen(" ");
		padding = xmallocz(label_width);
		memset(padding, ' ', label_width);
	}

	one = quote_path(it->string, s->prefix, &onebuf);
	status_printf(s, color(WT_STATUS_HEADER, s), "\t");

	how = wt_status_unmerged_status_string(d->stagemask);
	len = label_width - utf8_strwidth(how);
	status_printf_more(s, c, "%s%.*s%s\n", how, len, padding, one);
	strbuf_release(&onebuf);
}

static void wt_status_print_change_data(struct wt_status *s,
					int change_type,
					struct string_list_item *it)
{
	struct wt_status_change_data *d = it->util;
	const char *c = color(change_type, s);
	int status;
	char *one_name;
	char *two_name;
	const char *one, *two;
	struct strbuf onebuf = STRBUF_INIT, twobuf = STRBUF_INIT;
	struct strbuf extra = STRBUF_INIT;
	static char *padding;
	static int label_width;
	const char *what;
	int len;

	if (!padding) {
		/* If DIFF_STATUS_* uses outside the range [A..Z], we're in trouble */
		label_width = maxwidth(wt_status_diff_status_string, 'A', 'Z');
		label_width += strlen(" ");
		padding = xmallocz(label_width);
		memset(padding, ' ', label_width);
	}

	one_name = two_name = it->string;
	switch (change_type) {
	case WT_STATUS_UPDATED:
		status = d->index_status;
		if (d->head_path)
			one_name = d->head_path;
		break;
	case WT_STATUS_CHANGED:
		if (d->new_submodule_commits || d->dirty_submodule) {
			strbuf_addstr(&extra, " (");
			if (d->new_submodule_commits)
				strbuf_addf(&extra, _("new commits, "));
			if (d->dirty_submodule & DIRTY_SUBMODULE_MODIFIED)
				strbuf_addf(&extra, _("modified content, "));
			if (d->dirty_submodule & DIRTY_SUBMODULE_UNTRACKED)
				strbuf_addf(&extra, _("untracked content, "));
			strbuf_setlen(&extra, extra.len - 2);
			strbuf_addch(&extra, ')');
		}
		status = d->worktree_status;
		break;
	default:
		die("BUG: unhandled change_type %d in wt_status_print_change_data",
		    change_type);
	}

	one = quote_path(one_name, s->prefix, &onebuf);
	two = quote_path(two_name, s->prefix, &twobuf);

	status_printf(s, color(WT_STATUS_HEADER, s), "\t");
	what = wt_status_diff_status_string(status);
	if (!what)
		die(_("bug: unhandled diff status %c"), status);
	len = label_width - utf8_strwidth(what);
	assert(len >= 0);
	if (status == DIFF_STATUS_COPIED || status == DIFF_STATUS_RENAMED)
		status_printf_more(s, c, "%s%.*s%s -> %s",
				   what, len, padding, one, two);
	else
		status_printf_more(s, c, "%s%.*s%s",
				   what, len, padding, one);
	if (extra.len) {
		status_printf_more(s, color(WT_STATUS_HEADER, s), "%s", extra.buf);
		strbuf_release(&extra);
	}
	status_printf_more(s, GIT_COLOR_NORMAL, "\n");
	strbuf_release(&onebuf);
	strbuf_release(&twobuf);
}

static void wt_status_collect_changed_cb(struct diff_queue_struct *q,
					 struct diff_options *options,
					 void *data)
{
	struct wt_status *s = data;
	int i;

	if (!q->nr)
		return;
	s->workdir_dirty = 1;
	for (i = 0; i < q->nr; i++) {
		struct diff_filepair *p;
		struct string_list_item *it;
		struct wt_status_change_data *d;

		p = q->queue[i];
		it = string_list_insert(&s->change, p->one->path);
		d = it->util;
		if (!d) {
			d = xcalloc(1, sizeof(*d));
			it->util = d;
		}
		if (!d->worktree_status)
			d->worktree_status = p->status;
		d->dirty_submodule = p->two->dirty_submodule;
		if (S_ISGITLINK(p->two->mode))
			d->new_submodule_commits = !!hashcmp(p->one->sha1, p->two->sha1);
	}
}

static int unmerged_mask(const char *path)
{
	int pos, mask;
	const struct cache_entry *ce;

	pos = cache_name_pos(path, strlen(path));
	if (0 <= pos)
		return 0;

	mask = 0;
	pos = -pos-1;
	while (pos < active_nr) {
		ce = active_cache[pos++];
		if (strcmp(ce->name, path) || !ce_stage(ce))
			break;
		mask |= (1 << (ce_stage(ce) - 1));
	}
	return mask;
}

static void wt_status_collect_updated_cb(struct diff_queue_struct *q,
					 struct diff_options *options,
					 void *data)
{
	struct wt_status *s = data;
	int i;

	for (i = 0; i < q->nr; i++) {
		struct diff_filepair *p;
		struct string_list_item *it;
		struct wt_status_change_data *d;

		p = q->queue[i];
		it = string_list_insert(&s->change, p->two->path);
		d = it->util;
		if (!d) {
			d = xcalloc(1, sizeof(*d));
			it->util = d;
		}
		if (!d->index_status)
			d->index_status = p->status;
		switch (p->status) {
		case DIFF_STATUS_COPIED:
		case DIFF_STATUS_RENAMED:
			d->head_path = xstrdup(p->one->path);
			break;
		case DIFF_STATUS_UNMERGED:
			d->stagemask = unmerged_mask(p->two->path);
			break;
		}
	}
}

static void wt_status_collect_changes_worktree(struct wt_status *s)
{
	struct rev_info rev;

	init_revisions(&rev, NULL);
	setup_revisions(0, NULL, &rev, NULL);
	rev.diffopt.output_format |= DIFF_FORMAT_CALLBACK;
	DIFF_OPT_SET(&rev.diffopt, DIRTY_SUBMODULES);
	if (!s->show_untracked_files)
		DIFF_OPT_SET(&rev.diffopt, IGNORE_UNTRACKED_IN_SUBMODULES);
	if (s->ignore_submodule_arg) {
		DIFF_OPT_SET(&rev.diffopt, OVERRIDE_SUBMODULE_CONFIG);
		handle_ignore_submodules_arg(&rev.diffopt, s->ignore_submodule_arg);
	}
	rev.diffopt.format_callback = wt_status_collect_changed_cb;
	rev.diffopt.format_callback_data = s;
	copy_pathspec(&rev.prune_data, &s->pathspec);
	run_diff_files(&rev, 0);
}

static void wt_status_collect_changes_index(struct wt_status *s)
{
	struct rev_info rev;
	struct setup_revision_opt opt;

	init_revisions(&rev, NULL);
	memset(&opt, 0, sizeof(opt));
	opt.def = s->is_initial ? EMPTY_TREE_SHA1_HEX : s->reference;
	setup_revisions(0, NULL, &rev, &opt);

	DIFF_OPT_SET(&rev.diffopt, OVERRIDE_SUBMODULE_CONFIG);
	if (s->ignore_submodule_arg) {
		handle_ignore_submodules_arg(&rev.diffopt, s->ignore_submodule_arg);
	} else {
		/*
		 * Unless the user did explicitly request a submodule ignore
		 * mode by passing a command line option we do not ignore any
		 * changed submodule SHA-1s when comparing index and HEAD, no
		 * matter what is configured. Otherwise the user won't be
		 * shown any submodules she manually added (and which are
		 * staged to be committed), which would be really confusing.
		 */
		handle_ignore_submodules_arg(&rev.diffopt, "dirty");
	}

	rev.diffopt.output_format |= DIFF_FORMAT_CALLBACK;
	rev.diffopt.format_callback = wt_status_collect_updated_cb;
	rev.diffopt.format_callback_data = s;
	rev.diffopt.detect_rename = 1;
	rev.diffopt.rename_limit = 200;
	rev.diffopt.break_opt = 0;
	copy_pathspec(&rev.prune_data, &s->pathspec);
	run_diff_index(&rev, 1);
}

static void wt_status_collect_changes_initial(struct wt_status *s)
{
	int i;

	for (i = 0; i < active_nr; i++) {
		struct string_list_item *it;
		struct wt_status_change_data *d;
		const struct cache_entry *ce = active_cache[i];

		if (!ce_path_match(ce, &s->pathspec, NULL))
			continue;
		it = string_list_insert(&s->change, ce->name);
		d = it->util;
		if (!d) {
			d = xcalloc(1, sizeof(*d));
			it->util = d;
		}
		if (ce_stage(ce)) {
			d->index_status = DIFF_STATUS_UNMERGED;
			d->stagemask |= (1 << (ce_stage(ce) - 1));
		}
		else
			d->index_status = DIFF_STATUS_ADDED;
	}
}

static void wt_status_collect_untracked(struct wt_status *s)
{
	int i;
	struct dir_struct dir;
	struct timeval t_begin;

	if (!s->show_untracked_files)
		return;

	if (advice_status_u_option)
		gettimeofday(&t_begin, NULL);

	memset(&dir, 0, sizeof(dir));
	if (s->show_untracked_files != SHOW_ALL_UNTRACKED_FILES)
		dir.flags |=
			DIR_SHOW_OTHER_DIRECTORIES | DIR_HIDE_EMPTY_DIRECTORIES;
	if (s->show_ignored_files)
		dir.flags |= DIR_SHOW_IGNORED_TOO;
	setup_standard_excludes(&dir);

	fill_directory(&dir, &s->pathspec);

	for (i = 0; i < dir.nr; i++) {
		struct dir_entry *ent = dir.entries[i];
		if (cache_name_is_other(ent->name, ent->len) &&
		    dir_path_match(ent, &s->pathspec, 0, NULL))
			string_list_insert(&s->untracked, ent->name);
		free(ent);
	}

	for (i = 0; i < dir.ignored_nr; i++) {
		struct dir_entry *ent = dir.ignored[i];
		if (cache_name_is_other(ent->name, ent->len) &&
		    dir_path_match(ent, &s->pathspec, 0, NULL))
			string_list_insert(&s->ignored, ent->name);
		free(ent);
	}

	free(dir.entries);
	free(dir.ignored);
	clear_directory(&dir);

	if (advice_status_u_option) {
		struct timeval t_end;
		gettimeofday(&t_end, NULL);
		s->untracked_in_ms =
			(uint64_t)t_end.tv_sec * 1000 + t_end.tv_usec / 1000 -
			((uint64_t)t_begin.tv_sec * 1000 + t_begin.tv_usec / 1000);
	}
}

void wt_status_collect(struct wt_status *s)
{
	wt_status_collect_changes_worktree(s);

	if (s->is_initial)
		wt_status_collect_changes_initial(s);
	else
		wt_status_collect_changes_index(s);
	wt_status_collect_untracked(s);
}

static void wt_status_print_unmerged(struct wt_status *s)
{
	int shown_header = 0;
	int i;

	for (i = 0; i < s->change.nr; i++) {
		struct wt_status_change_data *d;
		struct string_list_item *it;
		it = &(s->change.items[i]);
		d = it->util;
		if (!d->stagemask)
			continue;
		if (!shown_header) {
			wt_status_print_unmerged_header(s);
			shown_header = 1;
		}
		wt_status_print_unmerged_data(s, it);
	}
	if (shown_header)
		wt_status_print_trailer(s);

}

static void wt_status_print_updated(struct wt_status *s)
{
	int shown_header = 0;
	int i;

	for (i = 0; i < s->change.nr; i++) {
		struct wt_status_change_data *d;
		struct string_list_item *it;
		it = &(s->change.items[i]);
		d = it->util;
		if (!d->index_status ||
		    d->index_status == DIFF_STATUS_UNMERGED)
			continue;
		if (!shown_header) {
			wt_status_print_cached_header(s);
			s->commitable = 1;
			shown_header = 1;
		}
		wt_status_print_change_data(s, WT_STATUS_UPDATED, it);
	}
	if (shown_header)
		wt_status_print_trailer(s);
}

/*
 * -1 : has delete
 *  0 : no change
 *  1 : some change but no delete
 */
static int wt_status_check_worktree_changes(struct wt_status *s,
					     int *dirty_submodules)
{
	int i;
	int changes = 0;

	*dirty_submodules = 0;

	for (i = 0; i < s->change.nr; i++) {
		struct wt_status_change_data *d;
		d = s->change.items[i].util;
		if (!d->worktree_status ||
		    d->worktree_status == DIFF_STATUS_UNMERGED)
			continue;
		if (!changes)
			changes = 1;
		if (d->dirty_submodule)
			*dirty_submodules = 1;
		if (d->worktree_status == DIFF_STATUS_DELETED)
			changes = -1;
	}
	return changes;
}

static void wt_status_print_changed(struct wt_status *s)
{
	int i, dirty_submodules;
	int worktree_changes = wt_status_check_worktree_changes(s, &dirty_submodules);

	if (!worktree_changes)
		return;

	wt_status_print_dirty_header(s, worktree_changes < 0, dirty_submodules);

	for (i = 0; i < s->change.nr; i++) {
		struct wt_status_change_data *d;
		struct string_list_item *it;
		it = &(s->change.items[i]);
		d = it->util;
		if (!d->worktree_status ||
		    d->worktree_status == DIFF_STATUS_UNMERGED)
			continue;
		wt_status_print_change_data(s, WT_STATUS_CHANGED, it);
	}
	wt_status_print_trailer(s);
}

static void wt_status_print_submodule_summary(struct wt_status *s, int uncommitted)
{
<<<<<<< HEAD
	struct child_process sm_summary;
	char summary_limit[64];
	char index[PATH_MAX];
	const char *env[] = { NULL, NULL };
	struct argv_array argv = ARGV_ARRAY_INIT;
=======
	struct child_process sm_summary = CHILD_PROCESS_INIT;
>>>>>>> 7f8779f2
	struct strbuf cmd_stdout = STRBUF_INIT;
	struct strbuf summary = STRBUF_INIT;
	char *summary_content;
	size_t len;

<<<<<<< HEAD
	sprintf(summary_limit, "%d", s->submodule_summary);
	snprintf(index, sizeof(index), "GIT_INDEX_FILE=%s", s->index_file);

	env[0] = index;
	argv_array_push(&argv, "submodule");
	argv_array_push(&argv, "summary");
	argv_array_push(&argv, uncommitted ? "--files" : "--cached");
	argv_array_push(&argv, "--for-status");
	argv_array_push(&argv, "--summary-limit");
	argv_array_push(&argv, summary_limit);
=======
	argv_array_pushf(&sm_summary.env_array, "GIT_INDEX_FILE=%s",
			 s->index_file);

	argv_array_push(&sm_summary.args, "submodule");
	argv_array_push(&sm_summary.args, "summary");
	argv_array_push(&sm_summary.args, uncommitted ? "--files" : "--cached");
	argv_array_push(&sm_summary.args, "--for-status");
	argv_array_push(&sm_summary.args, "--summary-limit");
	argv_array_pushf(&sm_summary.args, "%d", s->submodule_summary);
>>>>>>> 7f8779f2
	if (!uncommitted)
		argv_array_push(&sm_summary.args, s->amend ? "HEAD^" : "HEAD");

<<<<<<< HEAD
	memset(&sm_summary, 0, sizeof(sm_summary));
	sm_summary.argv = argv.argv;
	sm_summary.env = env;
=======
>>>>>>> 7f8779f2
	sm_summary.git_cmd = 1;
	sm_summary.no_stdin = 1;
	fflush(s->fp);
	sm_summary.out = -1;

	run_command(&sm_summary);
<<<<<<< HEAD
	argv_array_clear(&argv);
=======
>>>>>>> 7f8779f2

	len = strbuf_read(&cmd_stdout, sm_summary.out, 1024);

	/* prepend header, only if there's an actual output */
	if (len) {
		if (uncommitted)
			strbuf_addstr(&summary, _("Submodules changed but not updated:"));
		else
			strbuf_addstr(&summary, _("Submodule changes to be committed:"));
		strbuf_addstr(&summary, "\n\n");
	}
	strbuf_addbuf(&summary, &cmd_stdout);
	strbuf_release(&cmd_stdout);

	if (s->display_comment_prefix) {
		summary_content = strbuf_detach(&summary, &len);
		strbuf_add_commented_lines(&summary, summary_content, len);
		free(summary_content);
	}

	fputs(summary.buf, s->fp);
	strbuf_release(&summary);
}

static void wt_status_print_other(struct wt_status *s,
				  struct string_list *l,
				  const char *what,
				  const char *how)
{
	int i;
	struct strbuf buf = STRBUF_INIT;
	static struct string_list output = STRING_LIST_INIT_DUP;
	struct column_options copts;

	if (!l->nr)
		return;

	wt_status_print_other_header(s, what, how);

	for (i = 0; i < l->nr; i++) {
		struct string_list_item *it;
		const char *path;
		it = &(l->items[i]);
		path = quote_path(it->string, s->prefix, &buf);
		if (column_active(s->colopts)) {
			string_list_append(&output, path);
			continue;
		}
		status_printf(s, color(WT_STATUS_HEADER, s), "\t");
		status_printf_more(s, color(WT_STATUS_UNTRACKED, s),
				   "%s\n", path);
	}

	strbuf_release(&buf);
	if (!column_active(s->colopts))
		goto conclude;

	strbuf_addf(&buf, "%s%s\t%s",
		    color(WT_STATUS_HEADER, s),
		    s->display_comment_prefix ? "#" : "",
		    color(WT_STATUS_UNTRACKED, s));
	memset(&copts, 0, sizeof(copts));
	copts.padding = 1;
	copts.indent = buf.buf;
	if (want_color(s->use_color))
		copts.nl = GIT_COLOR_RESET "\n";
	print_columns(&output, s->colopts, &copts);
	string_list_clear(&output, 0);
	strbuf_release(&buf);
conclude:
	status_printf_ln(s, GIT_COLOR_NORMAL, "");
}

void wt_status_truncate_message_at_cut_line(struct strbuf *buf)
{
	const char *p;
	struct strbuf pattern = STRBUF_INIT;

	strbuf_addf(&pattern, "%c %s", comment_line_char, cut_line);
	p = strstr(buf->buf, pattern.buf);
	if (p && (p == buf->buf || p[-1] == '\n'))
		strbuf_setlen(buf, p - buf->buf);
	strbuf_release(&pattern);
}

void wt_status_add_cut_line(FILE *fp)
{
	const char *explanation = _("Do not touch the line above.\nEverything below will be removed.");
	struct strbuf buf = STRBUF_INIT;

	fprintf(fp, "%c %s", comment_line_char, cut_line);
	strbuf_add_commented_lines(&buf, explanation, strlen(explanation));
	fputs(buf.buf, fp);
	strbuf_release(&buf);
}

static void wt_status_print_verbose(struct wt_status *s)
{
	struct rev_info rev;
	struct setup_revision_opt opt;

	init_revisions(&rev, NULL);
	DIFF_OPT_SET(&rev.diffopt, ALLOW_TEXTCONV);

	memset(&opt, 0, sizeof(opt));
	opt.def = s->is_initial ? EMPTY_TREE_SHA1_HEX : s->reference;
	setup_revisions(0, NULL, &rev, &opt);

	rev.diffopt.output_format |= DIFF_FORMAT_PATCH;
	rev.diffopt.detect_rename = 1;
	rev.diffopt.file = s->fp;
	rev.diffopt.close_file = 0;
	/*
	 * If we're not going to stdout, then we definitely don't
	 * want color, since we are going to the commit message
	 * file (and even the "auto" setting won't work, since it
	 * will have checked isatty on stdout). But we then do want
	 * to insert the scissor line here to reliably remove the
	 * diff before committing.
	 */
	if (s->fp != stdout) {
		rev.diffopt.use_color = 0;
		wt_status_add_cut_line(s->fp);
	}
	run_diff_index(&rev, 1);
}

static void wt_status_print_tracking(struct wt_status *s)
{
	struct strbuf sb = STRBUF_INIT;
	const char *cp, *ep;
	struct branch *branch;
	char comment_line_string[3];
	int i;

	assert(s->branch && !s->is_initial);
	if (!starts_with(s->branch, "refs/heads/"))
		return;
	branch = branch_get(s->branch + 11);
	if (!format_tracking_info(branch, &sb))
		return;

	i = 0;
	if (s->display_comment_prefix) {
		comment_line_string[i++] = comment_line_char;
		comment_line_string[i++] = ' ';
	}
	comment_line_string[i] = '\0';

	for (cp = sb.buf; (ep = strchr(cp, '\n')) != NULL; cp = ep + 1)
		color_fprintf_ln(s->fp, color(WT_STATUS_HEADER, s),
				 "%s%.*s", comment_line_string,
				 (int)(ep - cp), cp);
	if (s->display_comment_prefix)
		color_fprintf_ln(s->fp, color(WT_STATUS_HEADER, s), "%c",
				 comment_line_char);
	else
		fprintf_ln(s->fp, "");
}

static int has_unmerged(struct wt_status *s)
{
	int i;

	for (i = 0; i < s->change.nr; i++) {
		struct wt_status_change_data *d;
		d = s->change.items[i].util;
		if (d->stagemask)
			return 1;
	}
	return 0;
}

static void show_merge_in_progress(struct wt_status *s,
				struct wt_status_state *state,
				const char *color)
{
	if (has_unmerged(s)) {
		status_printf_ln(s, color, _("You have unmerged paths."));
		if (s->hints)
			status_printf_ln(s, color,
				_("  (fix conflicts and run \"git commit\")"));
	} else {
		status_printf_ln(s, color,
			_("All conflicts fixed but you are still merging."));
		if (s->hints)
			status_printf_ln(s, color,
				_("  (use \"git commit\" to conclude merge)"));
	}
	wt_status_print_trailer(s);
}

static void show_am_in_progress(struct wt_status *s,
				struct wt_status_state *state,
				const char *color)
{
	status_printf_ln(s, color,
		_("You are in the middle of an am session."));
	if (state->am_empty_patch)
		status_printf_ln(s, color,
			_("The current patch is empty."));
	if (s->hints) {
		if (!state->am_empty_patch)
			status_printf_ln(s, color,
				_("  (fix conflicts and then run \"git am --continue\")"));
		status_printf_ln(s, color,
			_("  (use \"git am --skip\" to skip this patch)"));
		status_printf_ln(s, color,
			_("  (use \"git am --abort\" to restore the original branch)"));
	}
	wt_status_print_trailer(s);
}

static char *read_line_from_git_path(const char *filename)
{
	struct strbuf buf = STRBUF_INIT;
	FILE *fp = fopen(git_path("%s", filename), "r");
	if (!fp) {
		strbuf_release(&buf);
		return NULL;
	}
	strbuf_getline(&buf, fp, '\n');
	if (!fclose(fp)) {
		return strbuf_detach(&buf, NULL);
	} else {
		strbuf_release(&buf);
		return NULL;
	}
}

static int split_commit_in_progress(struct wt_status *s)
{
	int split_in_progress = 0;
	char *head = read_line_from_git_path("HEAD");
	char *orig_head = read_line_from_git_path("ORIG_HEAD");
	char *rebase_amend = read_line_from_git_path("rebase-merge/amend");
	char *rebase_orig_head = read_line_from_git_path("rebase-merge/orig-head");

	if (!head || !orig_head || !rebase_amend || !rebase_orig_head ||
	    !s->branch || strcmp(s->branch, "HEAD"))
		return split_in_progress;

	if (!strcmp(rebase_amend, rebase_orig_head)) {
		if (strcmp(head, rebase_amend))
			split_in_progress = 1;
	} else if (strcmp(orig_head, rebase_orig_head)) {
		split_in_progress = 1;
	}

	if (!s->amend && !s->nowarn && !s->workdir_dirty)
		split_in_progress = 0;

	free(head);
	free(orig_head);
	free(rebase_amend);
	free(rebase_orig_head);
	return split_in_progress;
}

static void show_rebase_in_progress(struct wt_status *s,
				struct wt_status_state *state,
				const char *color)
{
	struct stat st;

	if (has_unmerged(s)) {
		if (state->branch)
			status_printf_ln(s, color,
					 _("You are currently rebasing branch '%s' on '%s'."),
					 state->branch,
					 state->onto);
		else
			status_printf_ln(s, color,
					 _("You are currently rebasing."));
		if (s->hints) {
			status_printf_ln(s, color,
				_("  (fix conflicts and then run \"git rebase --continue\")"));
			status_printf_ln(s, color,
				_("  (use \"git rebase --skip\" to skip this patch)"));
			status_printf_ln(s, color,
				_("  (use \"git rebase --abort\" to check out the original branch)"));
		}
	} else if (state->rebase_in_progress || !stat(git_path("MERGE_MSG"), &st)) {
		if (state->branch)
			status_printf_ln(s, color,
					 _("You are currently rebasing branch '%s' on '%s'."),
					 state->branch,
					 state->onto);
		else
			status_printf_ln(s, color,
					 _("You are currently rebasing."));
		if (s->hints)
			status_printf_ln(s, color,
				_("  (all conflicts fixed: run \"git rebase --continue\")"));
	} else if (split_commit_in_progress(s)) {
		if (state->branch)
			status_printf_ln(s, color,
					 _("You are currently splitting a commit while rebasing branch '%s' on '%s'."),
					 state->branch,
					 state->onto);
		else
			status_printf_ln(s, color,
					 _("You are currently splitting a commit during a rebase."));
		if (s->hints)
			status_printf_ln(s, color,
				_("  (Once your working directory is clean, run \"git rebase --continue\")"));
	} else {
		if (state->branch)
			status_printf_ln(s, color,
					 _("You are currently editing a commit while rebasing branch '%s' on '%s'."),
					 state->branch,
					 state->onto);
		else
			status_printf_ln(s, color,
					 _("You are currently editing a commit during a rebase."));
		if (s->hints && !s->amend) {
			status_printf_ln(s, color,
				_("  (use \"git commit --amend\" to amend the current commit)"));
			status_printf_ln(s, color,
				_("  (use \"git rebase --continue\" once you are satisfied with your changes)"));
		}
	}
	wt_status_print_trailer(s);
}

static void show_cherry_pick_in_progress(struct wt_status *s,
					struct wt_status_state *state,
					const char *color)
{
	status_printf_ln(s, color, _("You are currently cherry-picking commit %s."),
			find_unique_abbrev(state->cherry_pick_head_sha1, DEFAULT_ABBREV));
	if (s->hints) {
		if (has_unmerged(s))
			status_printf_ln(s, color,
				_("  (fix conflicts and run \"git cherry-pick --continue\")"));
		else
			status_printf_ln(s, color,
				_("  (all conflicts fixed: run \"git cherry-pick --continue\")"));
		status_printf_ln(s, color,
			_("  (use \"git cherry-pick --abort\" to cancel the cherry-pick operation)"));
	}
	wt_status_print_trailer(s);
}

static void show_revert_in_progress(struct wt_status *s,
					struct wt_status_state *state,
					const char *color)
{
	status_printf_ln(s, color, _("You are currently reverting commit %s."),
			 find_unique_abbrev(state->revert_head_sha1, DEFAULT_ABBREV));
	if (s->hints) {
		if (has_unmerged(s))
			status_printf_ln(s, color,
				_("  (fix conflicts and run \"git revert --continue\")"));
		else
			status_printf_ln(s, color,
				_("  (all conflicts fixed: run \"git revert --continue\")"));
		status_printf_ln(s, color,
			_("  (use \"git revert --abort\" to cancel the revert operation)"));
	}
	wt_status_print_trailer(s);
}

static void show_bisect_in_progress(struct wt_status *s,
				struct wt_status_state *state,
				const char *color)
{
	if (state->branch)
		status_printf_ln(s, color,
				 _("You are currently bisecting, started from branch '%s'."),
				 state->branch);
	else
		status_printf_ln(s, color,
				 _("You are currently bisecting."));
	if (s->hints)
		status_printf_ln(s, color,
			_("  (use \"git bisect reset\" to get back to the original branch)"));
	wt_status_print_trailer(s);
}

/*
 * Extract branch information from rebase/bisect
 */
static char *read_and_strip_branch(const char *path)
{
	struct strbuf sb = STRBUF_INIT;
	unsigned char sha1[20];

	if (strbuf_read_file(&sb, git_path("%s", path), 0) <= 0)
		goto got_nothing;

	while (sb.len && sb.buf[sb.len - 1] == '\n')
		strbuf_setlen(&sb, sb.len - 1);
	if (!sb.len)
		goto got_nothing;
	if (starts_with(sb.buf, "refs/heads/"))
		strbuf_remove(&sb,0, strlen("refs/heads/"));
	else if (starts_with(sb.buf, "refs/"))
		;
	else if (!get_sha1_hex(sb.buf, sha1)) {
		const char *abbrev;
		abbrev = find_unique_abbrev(sha1, DEFAULT_ABBREV);
		strbuf_reset(&sb);
		strbuf_addstr(&sb, abbrev);
	} else if (!strcmp(sb.buf, "detached HEAD")) /* rebase */
		goto got_nothing;
	else			/* bisect */
		;
	return strbuf_detach(&sb, NULL);

got_nothing:
	strbuf_release(&sb);
	return NULL;
}

struct grab_1st_switch_cbdata {
	struct strbuf buf;
	unsigned char nsha1[20];
};

static int grab_1st_switch(unsigned char *osha1, unsigned char *nsha1,
			   const char *email, unsigned long timestamp, int tz,
			   const char *message, void *cb_data)
{
	struct grab_1st_switch_cbdata *cb = cb_data;
	const char *target = NULL, *end;

	if (!starts_with(message, "checkout: moving from "))
		return 0;
	message += strlen("checkout: moving from ");
	target = strstr(message, " to ");
	if (!target)
		return 0;
	target += strlen(" to ");
	strbuf_reset(&cb->buf);
	hashcpy(cb->nsha1, nsha1);
	for (end = target; *end && *end != '\n'; end++)
		;
	strbuf_add(&cb->buf, target, end - target);
	return 1;
}

static void wt_status_get_detached_from(struct wt_status_state *state)
{
	struct grab_1st_switch_cbdata cb;
	struct commit *commit;
	unsigned char sha1[20];
	char *ref = NULL;

	strbuf_init(&cb.buf, 0);
	if (for_each_reflog_ent_reverse("HEAD", grab_1st_switch, &cb) <= 0) {
		strbuf_release(&cb.buf);
		return;
	}

	if (dwim_ref(cb.buf.buf, cb.buf.len, sha1, &ref) == 1 &&
	    /* sha1 is a commit? match without further lookup */
	    (!hashcmp(cb.nsha1, sha1) ||
	     /* perhaps sha1 is a tag, try to dereference to a commit */
	     ((commit = lookup_commit_reference_gently(sha1, 1)) != NULL &&
	      !hashcmp(cb.nsha1, commit->object.sha1)))) {
		int ofs;
		if (starts_with(ref, "refs/tags/"))
			ofs = strlen("refs/tags/");
		else if (starts_with(ref, "refs/remotes/"))
			ofs = strlen("refs/remotes/");
		else
			ofs = 0;
		state->detached_from = xstrdup(ref + ofs);
	} else
		state->detached_from =
			xstrdup(find_unique_abbrev(cb.nsha1, DEFAULT_ABBREV));
	hashcpy(state->detached_sha1, cb.nsha1);

	free(ref);
	strbuf_release(&cb.buf);
}

void wt_status_get_state(struct wt_status_state *state,
			 int get_detached_from)
{
	struct stat st;
	unsigned char sha1[20];

	if (!stat(git_path("MERGE_HEAD"), &st)) {
		state->merge_in_progress = 1;
	} else if (!stat(git_path("rebase-apply"), &st)) {
		if (!stat(git_path("rebase-apply/applying"), &st)) {
			state->am_in_progress = 1;
			if (!stat(git_path("rebase-apply/patch"), &st) && !st.st_size)
				state->am_empty_patch = 1;
		} else {
			state->rebase_in_progress = 1;
			state->branch = read_and_strip_branch("rebase-apply/head-name");
			state->onto = read_and_strip_branch("rebase-apply/onto");
		}
	} else if (!stat(git_path("rebase-merge"), &st)) {
		if (!stat(git_path("rebase-merge/interactive"), &st))
			state->rebase_interactive_in_progress = 1;
		else
			state->rebase_in_progress = 1;
		state->branch = read_and_strip_branch("rebase-merge/head-name");
		state->onto = read_and_strip_branch("rebase-merge/onto");
	} else if (!stat(git_path("CHERRY_PICK_HEAD"), &st) &&
			!get_sha1("CHERRY_PICK_HEAD", sha1)) {
		state->cherry_pick_in_progress = 1;
		hashcpy(state->cherry_pick_head_sha1, sha1);
	}
	if (!stat(git_path("BISECT_LOG"), &st)) {
		state->bisect_in_progress = 1;
		state->branch = read_and_strip_branch("BISECT_START");
	}
	if (!stat(git_path("REVERT_HEAD"), &st) &&
	    !get_sha1("REVERT_HEAD", sha1)) {
		state->revert_in_progress = 1;
		hashcpy(state->revert_head_sha1, sha1);
	}

	if (get_detached_from)
		wt_status_get_detached_from(state);
}

static void wt_status_print_state(struct wt_status *s,
				  struct wt_status_state *state)
{
	const char *state_color = color(WT_STATUS_HEADER, s);
	if (state->merge_in_progress)
		show_merge_in_progress(s, state, state_color);
	else if (state->am_in_progress)
		show_am_in_progress(s, state, state_color);
	else if (state->rebase_in_progress || state->rebase_interactive_in_progress)
		show_rebase_in_progress(s, state, state_color);
	else if (state->cherry_pick_in_progress)
		show_cherry_pick_in_progress(s, state, state_color);
	else if (state->revert_in_progress)
		show_revert_in_progress(s, state, state_color);
	if (state->bisect_in_progress)
		show_bisect_in_progress(s, state, state_color);
}

void wt_status_print(struct wt_status *s)
{
	const char *branch_color = color(WT_STATUS_ONBRANCH, s);
	const char *branch_status_color = color(WT_STATUS_HEADER, s);
	struct wt_status_state state;

	memset(&state, 0, sizeof(state));
	wt_status_get_state(&state,
			    s->branch && !strcmp(s->branch, "HEAD"));

	if (s->branch) {
		const char *on_what = _("On branch ");
		const char *branch_name = s->branch;
		if (starts_with(branch_name, "refs/heads/"))
			branch_name += 11;
		else if (!strcmp(branch_name, "HEAD")) {
			branch_status_color = color(WT_STATUS_NOBRANCH, s);
			if (state.rebase_in_progress || state.rebase_interactive_in_progress) {
				on_what = _("rebase in progress; onto ");
				branch_name = state.onto;
			} else if (state.detached_from) {
				unsigned char sha1[20];
				branch_name = state.detached_from;
				if (!get_sha1("HEAD", sha1) &&
				    !hashcmp(sha1, state.detached_sha1))
					on_what = _("HEAD detached at ");
				else
					on_what = _("HEAD detached from ");
			} else {
				branch_name = "";
				on_what = _("Not currently on any branch.");
			}
		}
		status_printf(s, color(WT_STATUS_HEADER, s), "");
		status_printf_more(s, branch_status_color, "%s", on_what);
		status_printf_more(s, branch_color, "%s\n", branch_name);
		if (!s->is_initial)
			wt_status_print_tracking(s);
	}

	wt_status_print_state(s, &state);
	free(state.branch);
	free(state.onto);
	free(state.detached_from);

	if (s->is_initial) {
		status_printf_ln(s, color(WT_STATUS_HEADER, s), "");
		status_printf_ln(s, color(WT_STATUS_HEADER, s), _("Initial commit"));
		status_printf_ln(s, color(WT_STATUS_HEADER, s), "");
	}

	wt_status_print_updated(s);
	wt_status_print_unmerged(s);
	wt_status_print_changed(s);
	if (s->submodule_summary &&
	    (!s->ignore_submodule_arg ||
	     strcmp(s->ignore_submodule_arg, "all"))) {
		wt_status_print_submodule_summary(s, 0);  /* staged */
		wt_status_print_submodule_summary(s, 1);  /* unstaged */
	}
	if (s->show_untracked_files) {
		wt_status_print_other(s, &s->untracked, _("Untracked files"), "add");
		if (s->show_ignored_files)
			wt_status_print_other(s, &s->ignored, _("Ignored files"), "add -f");
		if (advice_status_u_option && 2000 < s->untracked_in_ms) {
			status_printf_ln(s, GIT_COLOR_NORMAL, "");
			status_printf_ln(s, GIT_COLOR_NORMAL,
					 _("It took %.2f seconds to enumerate untracked files. 'status -uno'\n"
					   "may speed it up, but you have to be careful not to forget to add\n"
					   "new files yourself (see 'git help status')."),
					 s->untracked_in_ms / 1000.0);
		}
	} else if (s->commitable)
		status_printf_ln(s, GIT_COLOR_NORMAL, _("Untracked files not listed%s"),
			s->hints
			? _(" (use -u option to show untracked files)") : "");

	if (s->verbose)
		wt_status_print_verbose(s);
	if (!s->commitable) {
		if (s->amend)
			status_printf_ln(s, GIT_COLOR_NORMAL, _("No changes"));
		else if (s->nowarn)
			; /* nothing */
		else if (s->workdir_dirty) {
			if (s->hints)
				printf(_("no changes added to commit "
					 "(use \"git add\" and/or \"git commit -a\")\n"));
			else
				printf(_("no changes added to commit\n"));
		} else if (s->untracked.nr) {
			if (s->hints)
				printf(_("nothing added to commit but untracked files "
					 "present (use \"git add\" to track)\n"));
			else
				printf(_("nothing added to commit but untracked files present\n"));
		} else if (s->is_initial) {
			if (s->hints)
				printf(_("nothing to commit (create/copy files "
					 "and use \"git add\" to track)\n"));
			else
				printf(_("nothing to commit\n"));
		} else if (!s->show_untracked_files) {
			if (s->hints)
				printf(_("nothing to commit (use -u to show untracked files)\n"));
			else
				printf(_("nothing to commit\n"));
		} else
			printf(_("nothing to commit, working directory clean\n"));
	}
}

static void wt_shortstatus_unmerged(struct string_list_item *it,
			   struct wt_status *s)
{
	struct wt_status_change_data *d = it->util;
	const char *how = "??";

	switch (d->stagemask) {
	case 1: how = "DD"; break; /* both deleted */
	case 2: how = "AU"; break; /* added by us */
	case 3: how = "UD"; break; /* deleted by them */
	case 4: how = "UA"; break; /* added by them */
	case 5: how = "DU"; break; /* deleted by us */
	case 6: how = "AA"; break; /* both added */
	case 7: how = "UU"; break; /* both modified */
	}
	color_fprintf(s->fp, color(WT_STATUS_UNMERGED, s), "%s", how);
	if (s->null_termination) {
		fprintf(stdout, " %s%c", it->string, 0);
	} else {
		struct strbuf onebuf = STRBUF_INIT;
		const char *one;
		one = quote_path(it->string, s->prefix, &onebuf);
		printf(" %s\n", one);
		strbuf_release(&onebuf);
	}
}

static void wt_shortstatus_status(struct string_list_item *it,
			 struct wt_status *s)
{
	struct wt_status_change_data *d = it->util;

	if (d->index_status)
		color_fprintf(s->fp, color(WT_STATUS_UPDATED, s), "%c", d->index_status);
	else
		putchar(' ');
	if (d->worktree_status)
		color_fprintf(s->fp, color(WT_STATUS_CHANGED, s), "%c", d->worktree_status);
	else
		putchar(' ');
	putchar(' ');
	if (s->null_termination) {
		fprintf(stdout, "%s%c", it->string, 0);
		if (d->head_path)
			fprintf(stdout, "%s%c", d->head_path, 0);
	} else {
		struct strbuf onebuf = STRBUF_INIT;
		const char *one;
		if (d->head_path) {
			one = quote_path(d->head_path, s->prefix, &onebuf);
			if (*one != '"' && strchr(one, ' ') != NULL) {
				putchar('"');
				strbuf_addch(&onebuf, '"');
				one = onebuf.buf;
			}
			printf("%s -> ", one);
			strbuf_release(&onebuf);
		}
		one = quote_path(it->string, s->prefix, &onebuf);
		if (*one != '"' && strchr(one, ' ') != NULL) {
			putchar('"');
			strbuf_addch(&onebuf, '"');
			one = onebuf.buf;
		}
		printf("%s\n", one);
		strbuf_release(&onebuf);
	}
}

static void wt_shortstatus_other(struct string_list_item *it,
				 struct wt_status *s, const char *sign)
{
	if (s->null_termination) {
		fprintf(stdout, "%s %s%c", sign, it->string, 0);
	} else {
		struct strbuf onebuf = STRBUF_INIT;
		const char *one;
		one = quote_path(it->string, s->prefix, &onebuf);
		color_fprintf(s->fp, color(WT_STATUS_UNTRACKED, s), "%s", sign);
		printf(" %s\n", one);
		strbuf_release(&onebuf);
	}
}

static void wt_shortstatus_print_tracking(struct wt_status *s)
{
	struct branch *branch;
	const char *header_color = color(WT_STATUS_HEADER, s);
	const char *branch_color_local = color(WT_STATUS_LOCAL_BRANCH, s);
	const char *branch_color_remote = color(WT_STATUS_REMOTE_BRANCH, s);

	const char *base;
	const char *branch_name;
	int num_ours, num_theirs;
	int upstream_is_gone = 0;

	color_fprintf(s->fp, color(WT_STATUS_HEADER, s), "## ");

	if (!s->branch)
		return;
	branch_name = s->branch;

	if (starts_with(branch_name, "refs/heads/"))
		branch_name += 11;
	else if (!strcmp(branch_name, "HEAD")) {
		branch_name = _("HEAD (no branch)");
		branch_color_local = color(WT_STATUS_NOBRANCH, s);
	}

	branch = branch_get(s->branch + 11);
	if (s->is_initial)
		color_fprintf(s->fp, header_color, _("Initial commit on "));

	color_fprintf(s->fp, branch_color_local, "%s", branch_name);

	switch (stat_tracking_info(branch, &num_ours, &num_theirs)) {
	case 0:
		/* no base */
		fputc(s->null_termination ? '\0' : '\n', s->fp);
		return;
	case -1:
		/* with "gone" base */
		upstream_is_gone = 1;
		break;
	default:
		/* with base */
		break;
	}

	base = branch->merge[0]->dst;
	base = shorten_unambiguous_ref(base, 0);
	color_fprintf(s->fp, header_color, "...");
	color_fprintf(s->fp, branch_color_remote, "%s", base);

	if (!upstream_is_gone && !num_ours && !num_theirs) {
		fputc(s->null_termination ? '\0' : '\n', s->fp);
		return;
	}

#define LABEL(string) (s->no_gettext ? (string) : _(string))

	color_fprintf(s->fp, header_color, " [");
	if (upstream_is_gone) {
		color_fprintf(s->fp, header_color, LABEL(N_("gone")));
	} else if (!num_ours) {
		color_fprintf(s->fp, header_color, LABEL(N_("behind ")));
		color_fprintf(s->fp, branch_color_remote, "%d", num_theirs);
	} else if (!num_theirs) {
		color_fprintf(s->fp, header_color, LABEL(N_(("ahead "))));
		color_fprintf(s->fp, branch_color_local, "%d", num_ours);
	} else {
		color_fprintf(s->fp, header_color, LABEL(N_(("ahead "))));
		color_fprintf(s->fp, branch_color_local, "%d", num_ours);
		color_fprintf(s->fp, header_color, ", %s", LABEL(N_("behind ")));
		color_fprintf(s->fp, branch_color_remote, "%d", num_theirs);
	}

	color_fprintf(s->fp, header_color, "]");
	fputc(s->null_termination ? '\0' : '\n', s->fp);
}

void wt_shortstatus_print(struct wt_status *s)
{
	int i;

	if (s->show_branch)
		wt_shortstatus_print_tracking(s);

	for (i = 0; i < s->change.nr; i++) {
		struct wt_status_change_data *d;
		struct string_list_item *it;

		it = &(s->change.items[i]);
		d = it->util;
		if (d->stagemask)
			wt_shortstatus_unmerged(it, s);
		else
			wt_shortstatus_status(it, s);
	}
	for (i = 0; i < s->untracked.nr; i++) {
		struct string_list_item *it;

		it = &(s->untracked.items[i]);
		wt_shortstatus_other(it, s, "??");
	}
	for (i = 0; i < s->ignored.nr; i++) {
		struct string_list_item *it;

		it = &(s->ignored.items[i]);
		wt_shortstatus_other(it, s, "!!");
	}
}

void wt_porcelain_print(struct wt_status *s)
{
	s->use_color = 0;
	s->relative_paths = 0;
	s->prefix = NULL;
	s->no_gettext = 1;
	wt_shortstatus_print(s);
}<|MERGE_RESOLUTION|>--- conflicted
+++ resolved
@@ -733,32 +733,12 @@
 
 static void wt_status_print_submodule_summary(struct wt_status *s, int uncommitted)
 {
-<<<<<<< HEAD
-	struct child_process sm_summary;
-	char summary_limit[64];
-	char index[PATH_MAX];
-	const char *env[] = { NULL, NULL };
-	struct argv_array argv = ARGV_ARRAY_INIT;
-=======
 	struct child_process sm_summary = CHILD_PROCESS_INIT;
->>>>>>> 7f8779f2
 	struct strbuf cmd_stdout = STRBUF_INIT;
 	struct strbuf summary = STRBUF_INIT;
 	char *summary_content;
 	size_t len;
 
-<<<<<<< HEAD
-	sprintf(summary_limit, "%d", s->submodule_summary);
-	snprintf(index, sizeof(index), "GIT_INDEX_FILE=%s", s->index_file);
-
-	env[0] = index;
-	argv_array_push(&argv, "submodule");
-	argv_array_push(&argv, "summary");
-	argv_array_push(&argv, uncommitted ? "--files" : "--cached");
-	argv_array_push(&argv, "--for-status");
-	argv_array_push(&argv, "--summary-limit");
-	argv_array_push(&argv, summary_limit);
-=======
 	argv_array_pushf(&sm_summary.env_array, "GIT_INDEX_FILE=%s",
 			 s->index_file);
 
@@ -768,26 +748,15 @@
 	argv_array_push(&sm_summary.args, "--for-status");
 	argv_array_push(&sm_summary.args, "--summary-limit");
 	argv_array_pushf(&sm_summary.args, "%d", s->submodule_summary);
->>>>>>> 7f8779f2
 	if (!uncommitted)
 		argv_array_push(&sm_summary.args, s->amend ? "HEAD^" : "HEAD");
 
-<<<<<<< HEAD
-	memset(&sm_summary, 0, sizeof(sm_summary));
-	sm_summary.argv = argv.argv;
-	sm_summary.env = env;
-=======
->>>>>>> 7f8779f2
 	sm_summary.git_cmd = 1;
 	sm_summary.no_stdin = 1;
 	fflush(s->fp);
 	sm_summary.out = -1;
 
 	run_command(&sm_summary);
-<<<<<<< HEAD
-	argv_array_clear(&argv);
-=======
->>>>>>> 7f8779f2
 
 	len = strbuf_read(&cmd_stdout, sm_summary.out, 1024);
 

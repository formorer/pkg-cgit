--- conflicted
+++ resolved
@@ -5,14 +5,8 @@
 -include ../../config.mak
 
 prefix ?= /usr/local
-<<<<<<< HEAD
-mandir ?= $(prefix)/share/man
-libexecdir ?= $(prefix)/libexec/git-core
-gitdir ?= $(shell git --exec-path)
-=======
 gitexecdir ?= $(prefix)/libexec/git-core
 mandir ?= $(prefix)/share/man
->>>>>>> 7f8779f2
 man1dir ?= $(mandir)/man1
 htmldir ?= $(prefix)/share/doc/git-doc
 

--- conflicted
+++ resolved
@@ -1539,10 +1539,6 @@
 {
 	int advertise_refs = 0;
 	int i;
-<<<<<<< HEAD
-	char *dir = NULL;
-=======
->>>>>>> 7f8779f2
 	struct command *commands;
 	struct sha1_array shallow = SHA1_ARRAY_INIT;
 	struct sha1_array ref = SHA1_ARRAY_INIT;
@@ -1577,11 +1573,7 @@
 		}
 		if (service_dir)
 			usage(receive_pack_usage);
-<<<<<<< HEAD
-		dir = xstrdup(arg);
-=======
 		service_dir = arg;
->>>>>>> 7f8779f2
 	}
 	if (!service_dir)
 		usage(receive_pack_usage);

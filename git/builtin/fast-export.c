--- conflicted
+++ resolved
@@ -17,11 +17,8 @@
 #include "utf8.h"
 #include "parse-options.h"
 #include "quote.h"
-<<<<<<< HEAD
-=======
 #include "remote.h"
 #include "blob.h"
->>>>>>> 7f8779f2
 
 static const char *fast_export_usage[] = {
 	N_("git fast-export [rev-list-opts]"),
@@ -36,12 +33,9 @@
 static int no_data;
 static int full_tree;
 static struct string_list extra_refs = STRING_LIST_INIT_NODUP;
-<<<<<<< HEAD
-=======
 static struct refspec *refspecs;
 static int refspecs_nr;
 static int anonymize;
->>>>>>> 7f8779f2
 
 static int parse_opt_signed_tag_mode(const struct option *opt,
 				     const char *arg, int unset)
@@ -974,12 +968,9 @@
 		OPT_BOOL(0, "use-done-feature", &use_done_feature,
 			     N_("Use the done feature to terminate the stream")),
 		OPT_BOOL(0, "no-data", &no_data, N_("Skip output of blob data")),
-<<<<<<< HEAD
-=======
 		OPT_STRING_LIST(0, "refspec", &refspecs_list, N_("refspec"),
 			     N_("Apply refspec to exported refs")),
 		OPT_BOOL(0, "anonymize", &anonymize, N_("anonymize output")),
->>>>>>> 7f8779f2
 		OPT_END()
 	};
 

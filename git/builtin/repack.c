#include "builtin.h"
#include "cache.h"
#include "dir.h"
#include "parse-options.h"
#include "run-command.h"
#include "sigchain.h"
#include "strbuf.h"
#include "string-list.h"
#include "argv-array.h"

static int delta_base_offset = 1;
static int pack_kept_objects = -1;
static char *packdir, *packtmp;

static const char *const git_repack_usage[] = {
	N_("git repack [options]"),
	NULL
};

static int repack_config(const char *var, const char *value, void *cb)
{
	if (!strcmp(var, "repack.usedeltabaseoffset")) {
		delta_base_offset = git_config_bool(var, value);
		return 0;
	}
	if (!strcmp(var, "repack.packkeptobjects")) {
		pack_kept_objects = git_config_bool(var, value);
		return 0;
	}
	return git_default_config(var, value, cb);
}

/*
 * Remove temporary $GIT_OBJECT_DIRECTORY/pack/.tmp-$$-pack-* files.
 */
static void remove_temporary_files(void)
{
	struct strbuf buf = STRBUF_INIT;
	size_t dirlen, prefixlen;
	DIR *dir;
	struct dirent *e;

	dir = opendir(packdir);
	if (!dir)
		return;

	/* Point at the slash at the end of ".../objects/pack/" */
	dirlen = strlen(packdir) + 1;
	strbuf_addstr(&buf, packtmp);
	/* Hold the length of  ".tmp-%d-pack-" */
	prefixlen = buf.len - dirlen;

	while ((e = readdir(dir))) {
		if (strncmp(e->d_name, buf.buf + dirlen, prefixlen))
			continue;
		strbuf_setlen(&buf, dirlen);
		strbuf_addstr(&buf, e->d_name);
		unlink(buf.buf);
	}
	closedir(dir);
	strbuf_release(&buf);
}

static void remove_pack_on_signal(int signo)
{
	remove_temporary_files();
	sigchain_pop(signo);
	raise(signo);
}

/*
 * Adds all packs hex strings to the fname list, which do not
 * have a corresponding .keep file.
 */
static void get_non_kept_pack_filenames(struct string_list *fname_list)
{
	DIR *dir;
	struct dirent *e;
	char *fname;
	size_t len;

	if (!(dir = opendir(packdir)))
		return;

	while ((e = readdir(dir)) != NULL) {
		if (!ends_with(e->d_name, ".pack"))
			continue;

		len = strlen(e->d_name) - strlen(".pack");
		fname = xmemdupz(e->d_name, len);

		if (!file_exists(mkpath("%s/%s.keep", packdir, fname)))
			string_list_append_nodup(fname_list, fname);
		else
			free(fname);
	}
	closedir(dir);
}

static void remove_redundant_pack(const char *dir_name, const char *base_name)
{
	const char *exts[] = {".pack", ".idx", ".keep", ".bitmap"};
	int i;
	struct strbuf buf = STRBUF_INIT;
	size_t plen;

	strbuf_addf(&buf, "%s/%s", dir_name, base_name);
	plen = buf.len;

	for (i = 0; i < ARRAY_SIZE(exts); i++) {
		strbuf_setlen(&buf, plen);
		strbuf_addstr(&buf, exts[i]);
		unlink(buf.buf);
	}
	strbuf_release(&buf);
}

#define ALL_INTO_ONE 1
#define LOOSEN_UNREACHABLE 2

int cmd_repack(int argc, const char **argv, const char *prefix)
{
	struct {
		const char *name;
		unsigned optional:1;
	} exts[] = {
		{".pack"},
		{".idx"},
		{".bitmap", 1},
	};
	struct child_process cmd = CHILD_PROCESS_INIT;
	struct string_list_item *item;
	struct string_list names = STRING_LIST_INIT_DUP;
	struct string_list rollback = STRING_LIST_INIT_NODUP;
	struct string_list existing_packs = STRING_LIST_INIT_DUP;
	struct strbuf line = STRBUF_INIT;
	int ext, ret, failed;
	FILE *out;

	/* variables to be filled by option parsing */
	int pack_everything = 0;
	int delete_redundant = 0;
	const char *unpack_unreachable = NULL;
	const char *window = NULL, *window_memory = NULL;
	const char *depth = NULL;
	const char *max_pack_size = NULL;
	int no_reuse_delta = 0, no_reuse_object = 0;
	int no_update_server_info = 0;
	int quiet = 0;
	int local = 0;
	int write_bitmap = -1;

	struct option builtin_repack_options[] = {
		OPT_BIT('a', NULL, &pack_everything,
				N_("pack everything in a single pack"), ALL_INTO_ONE),
		OPT_BIT('A', NULL, &pack_everything,
				N_("same as -a, and turn unreachable objects loose"),
				   LOOSEN_UNREACHABLE | ALL_INTO_ONE),
		OPT_BOOL('d', NULL, &delete_redundant,
				N_("remove redundant packs, and run git-prune-packed")),
		OPT_BOOL('f', NULL, &no_reuse_delta,
				N_("pass --no-reuse-delta to git-pack-objects")),
		OPT_BOOL('F', NULL, &no_reuse_object,
				N_("pass --no-reuse-object to git-pack-objects")),
		OPT_BOOL('n', NULL, &no_update_server_info,
				N_("do not run git-update-server-info")),
		OPT__QUIET(&quiet, N_("be quiet")),
		OPT_BOOL('l', "local", &local,
				N_("pass --local to git-pack-objects")),
		OPT_BOOL('b', "write-bitmap-index", &write_bitmap,
				N_("write bitmap index")),
		OPT_STRING(0, "unpack-unreachable", &unpack_unreachable, N_("approxidate"),
				N_("with -A, do not loosen objects older than this")),
		OPT_STRING(0, "window", &window, N_("n"),
				N_("size of the window used for delta compression")),
		OPT_STRING(0, "window-memory", &window_memory, N_("bytes"),
				N_("same as the above, but limit memory size instead of entries count")),
		OPT_STRING(0, "depth", &depth, N_("n"),
				N_("limits the maximum delta depth")),
		OPT_STRING(0, "max-pack-size", &max_pack_size, N_("bytes"),
				N_("maximum size of each packfile")),
		OPT_BOOL(0, "pack-kept-objects", &pack_kept_objects,
				N_("repack objects in packs marked with .keep")),
		OPT_END()
	};

	git_config(repack_config, NULL);

	argc = parse_options(argc, argv, prefix, builtin_repack_options,
				git_repack_usage, 0);

	if (pack_kept_objects < 0)
		pack_kept_objects = write_bitmap;

	packdir = mkpathdup("%s/pack", get_object_directory());
	packtmp = mkpathdup("%s/.tmp-%d-pack", packdir, (int)getpid());

	sigchain_push_common(remove_pack_on_signal);

	argv_array_push(&cmd.args, "pack-objects");
	argv_array_push(&cmd.args, "--keep-true-parents");
	if (!pack_kept_objects)
		argv_array_push(&cmd.args, "--honor-pack-keep");
	argv_array_push(&cmd.args, "--non-empty");
	argv_array_push(&cmd.args, "--all");
	argv_array_push(&cmd.args, "--reflog");
	argv_array_push(&cmd.args, "--indexed-objects");
	if (window)
		argv_array_pushf(&cmd.args, "--window=%s", window);
	if (window_memory)
		argv_array_pushf(&cmd.args, "--window-memory=%s", window_memory);
	if (depth)
		argv_array_pushf(&cmd.args, "--depth=%s", depth);
	if (max_pack_size)
		argv_array_pushf(&cmd.args, "--max-pack-size=%s", max_pack_size);
	if (no_reuse_delta)
		argv_array_pushf(&cmd.args, "--no-reuse-delta");
	if (no_reuse_object)
<<<<<<< HEAD
		argv_array_pushf(&cmd_args, "--no-reuse-object");
	if (write_bitmap >= 0)
		argv_array_pushf(&cmd_args, "--%swrite-bitmap-index",
				 write_bitmap ? "" : "no-");
=======
		argv_array_pushf(&cmd.args, "--no-reuse-object");
	if (write_bitmaps)
		argv_array_push(&cmd.args, "--write-bitmap-index");
>>>>>>> 7f8779f2

	if (pack_everything & ALL_INTO_ONE) {
		get_non_kept_pack_filenames(&existing_packs);

		if (existing_packs.nr && delete_redundant) {
			if (unpack_unreachable)
				argv_array_pushf(&cmd.args,
						"--unpack-unreachable=%s",
						unpack_unreachable);
			else if (pack_everything & LOOSEN_UNREACHABLE)
				argv_array_push(&cmd.args,
						"--unpack-unreachable");
		}
	} else {
		argv_array_push(&cmd.args, "--unpacked");
		argv_array_push(&cmd.args, "--incremental");
	}

	if (local)
		argv_array_push(&cmd.args,  "--local");
	if (quiet)
		argv_array_push(&cmd.args,  "--quiet");
	if (delta_base_offset)
		argv_array_push(&cmd.args,  "--delta-base-offset");

	argv_array_push(&cmd.args, packtmp);

	cmd.git_cmd = 1;
	cmd.out = -1;
	cmd.no_stdin = 1;

	ret = start_command(&cmd);
	if (ret)
		return ret;

	out = xfdopen(cmd.out, "r");
	while (strbuf_getline(&line, out, '\n') != EOF) {
		if (line.len != 40)
			die("repack: Expecting 40 character sha1 lines only from pack-objects.");
		string_list_append(&names, line.buf);
	}
	fclose(out);
	ret = finish_command(&cmd);
	if (ret)
		return ret;

	if (!names.nr && !quiet)
		printf("Nothing new to pack.\n");

	/*
	 * Ok we have prepared all new packfiles.
	 * First see if there are packs of the same name and if so
	 * if we can move them out of the way (this can happen if we
	 * repacked immediately after packing fully.
	 */
	failed = 0;
	for_each_string_list_item(item, &names) {
		for (ext = 0; ext < ARRAY_SIZE(exts); ext++) {
			char *fname, *fname_old;
			fname = mkpathdup("%s/pack-%s%s", packdir,
						item->string, exts[ext].name);
			if (!file_exists(fname)) {
				free(fname);
				continue;
			}

			fname_old = mkpath("%s/old-%s%s", packdir,
						item->string, exts[ext].name);
			if (file_exists(fname_old))
				if (unlink(fname_old))
					failed = 1;

			if (!failed && rename(fname, fname_old)) {
				free(fname);
				failed = 1;
				break;
			} else {
				string_list_append(&rollback, fname);
			}
		}
		if (failed)
			break;
	}
	if (failed) {
		struct string_list rollback_failure = STRING_LIST_INIT_DUP;
		for_each_string_list_item(item, &rollback) {
			char *fname, *fname_old;
			fname = mkpathdup("%s/%s", packdir, item->string);
			fname_old = mkpath("%s/old-%s", packdir, item->string);
			if (rename(fname_old, fname))
				string_list_append(&rollback_failure, fname);
			free(fname);
		}

		if (rollback_failure.nr) {
			int i;
			fprintf(stderr,
				"WARNING: Some packs in use have been renamed by\n"
				"WARNING: prefixing old- to their name, in order to\n"
				"WARNING: replace them with the new version of the\n"
				"WARNING: file.  But the operation failed, and the\n"
				"WARNING: attempt to rename them back to their\n"
				"WARNING: original names also failed.\n"
				"WARNING: Please rename them in %s manually:\n", packdir);
			for (i = 0; i < rollback_failure.nr; i++)
				fprintf(stderr, "WARNING:   old-%s -> %s\n",
					rollback_failure.items[i].string,
					rollback_failure.items[i].string);
		}
		exit(1);
	}

	/* Now the ones with the same name are out of the way... */
	for_each_string_list_item(item, &names) {
		for (ext = 0; ext < ARRAY_SIZE(exts); ext++) {
			char *fname, *fname_old;
			struct stat statbuffer;
			int exists = 0;
			fname = mkpathdup("%s/pack-%s%s",
					packdir, item->string, exts[ext].name);
			fname_old = mkpathdup("%s-%s%s",
					packtmp, item->string, exts[ext].name);
			if (!stat(fname_old, &statbuffer)) {
				statbuffer.st_mode &= ~(S_IWUSR | S_IWGRP | S_IWOTH);
				chmod(fname_old, statbuffer.st_mode);
				exists = 1;
			}
			if (exists || !exts[ext].optional) {
				if (rename(fname_old, fname))
					die_errno(_("renaming '%s' failed"), fname_old);
			}
			free(fname);
			free(fname_old);
		}
	}

	/* Remove the "old-" files */
	for_each_string_list_item(item, &names) {
		for (ext = 0; ext < ARRAY_SIZE(exts); ext++) {
			char *fname;
			fname = mkpath("%s/old-%s%s",
					packdir,
					item->string,
					exts[ext].name);
			if (remove_path(fname))
				warning(_("removing '%s' failed"), fname);
		}
	}

	/* End of pack replacement. */

	if (delete_redundant) {
		int opts = 0;
		string_list_sort(&names);
		for_each_string_list_item(item, &existing_packs) {
			char *sha1;
			size_t len = strlen(item->string);
			if (len < 40)
				continue;
			sha1 = item->string + len - 40;
			if (!string_list_has_string(&names, sha1))
				remove_redundant_pack(packdir, item->string);
		}
		if (!quiet && isatty(2))
			opts |= PRUNE_PACKED_VERBOSE;
		prune_packed_objects(opts);
	}

	if (!no_update_server_info)
		update_server_info(0);
	remove_temporary_files();
	string_list_clear(&names, 0);
	string_list_clear(&rollback, 0);
	string_list_clear(&existing_packs, 0);
	strbuf_release(&line);

	return 0;
}<|MERGE_RESOLUTION|>--- conflicted
+++ resolved
@@ -216,16 +216,9 @@
 	if (no_reuse_delta)
 		argv_array_pushf(&cmd.args, "--no-reuse-delta");
 	if (no_reuse_object)
-<<<<<<< HEAD
-		argv_array_pushf(&cmd_args, "--no-reuse-object");
-	if (write_bitmap >= 0)
-		argv_array_pushf(&cmd_args, "--%swrite-bitmap-index",
-				 write_bitmap ? "" : "no-");
-=======
 		argv_array_pushf(&cmd.args, "--no-reuse-object");
 	if (write_bitmaps)
 		argv_array_push(&cmd.args, "--write-bitmap-index");
->>>>>>> 7f8779f2
 
 	if (pack_everything & ALL_INTO_ONE) {
 		get_non_kept_pack_filenames(&existing_packs);

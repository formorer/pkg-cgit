#include "builtin.h"
#include "parse-options.h"
#include "transport.h"
#include "remote.h"
#include "string-list.h"
#include "strbuf.h"
#include "run-command.h"
#include "refs.h"
#include "argv-array.h"

static const char * const builtin_remote_usage[] = {
	N_("git remote [-v | --verbose]"),
	N_("git remote add [-t <branch>] [-m <master>] [-f] [--tags|--no-tags] [--mirror=<fetch|push>] <name> <url>"),
	N_("git remote rename <old> <new>"),
	N_("git remote remove <name>"),
	N_("git remote set-head <name> (-a | --auto | -d | --delete |<branch>)"),
	N_("git remote [-v | --verbose] show [-n] <name>"),
	N_("git remote prune [-n | --dry-run] <name>"),
	N_("git remote [-v | --verbose] update [-p | --prune] [(<group> | <remote>)...]"),
	N_("git remote set-branches [--add] <name> <branch>..."),
	N_("git remote set-url [--push] <name> <newurl> [<oldurl>]"),
	N_("git remote set-url --add <name> <newurl>"),
	N_("git remote set-url --delete <name> <url>"),
	NULL
};

static const char * const builtin_remote_add_usage[] = {
	N_("git remote add [<options>] <name> <url>"),
	NULL
};

static const char * const builtin_remote_rename_usage[] = {
	N_("git remote rename <old> <new>"),
	NULL
};

static const char * const builtin_remote_rm_usage[] = {
	N_("git remote remove <name>"),
	NULL
};

static const char * const builtin_remote_sethead_usage[] = {
	N_("git remote set-head <name> (-a | --auto | -d | --delete | <branch>)"),
	NULL
};

static const char * const builtin_remote_setbranches_usage[] = {
	N_("git remote set-branches <name> <branch>..."),
	N_("git remote set-branches --add <name> <branch>..."),
	NULL
};

static const char * const builtin_remote_show_usage[] = {
	N_("git remote show [<options>] <name>"),
	NULL
};

static const char * const builtin_remote_prune_usage[] = {
	N_("git remote prune [<options>] <name>"),
	NULL
};

static const char * const builtin_remote_update_usage[] = {
	N_("git remote update [<options>] [<group> | <remote>]..."),
	NULL
};

static const char * const builtin_remote_seturl_usage[] = {
	N_("git remote set-url [--push] <name> <newurl> [<oldurl>]"),
	N_("git remote set-url --add <name> <newurl>"),
	N_("git remote set-url --delete <name> <url>"),
	NULL
};

#define GET_REF_STATES (1<<0)
#define GET_HEAD_NAMES (1<<1)
#define GET_PUSH_REF_STATES (1<<2)

static int verbose;

static int fetch_remote(const char *name)
{
	const char *argv[] = { "fetch", name, NULL, NULL };
	if (verbose) {
		argv[1] = "-v";
		argv[2] = name;
	}
	printf_ln(_("Updating %s"), name);
	if (run_command_v_opt(argv, RUN_GIT_CMD))
		return error(_("Could not fetch %s"), name);
	return 0;
}

enum {
	TAGS_UNSET = 0,
	TAGS_DEFAULT = 1,
	TAGS_SET = 2
};

#define MIRROR_NONE 0
#define MIRROR_FETCH 1
#define MIRROR_PUSH 2
#define MIRROR_BOTH (MIRROR_FETCH|MIRROR_PUSH)

static int add_branch(const char *key, const char *branchname,
		const char *remotename, int mirror, struct strbuf *tmp)
{
	strbuf_reset(tmp);
	strbuf_addch(tmp, '+');
	if (mirror)
		strbuf_addf(tmp, "refs/%s:refs/%s",
				branchname, branchname);
	else
		strbuf_addf(tmp, "refs/heads/%s:refs/remotes/%s/%s",
				branchname, remotename, branchname);
	return git_config_set_multivar(key, tmp->buf, "^$", 0);
}

static const char mirror_advice[] =
N_("--mirror is dangerous and deprecated; please\n"
   "\t use --mirror=fetch or --mirror=push instead");

static int parse_mirror_opt(const struct option *opt, const char *arg, int not)
{
	unsigned *mirror = opt->value;
	if (not)
		*mirror = MIRROR_NONE;
	else if (!arg) {
		warning("%s", _(mirror_advice));
		*mirror = MIRROR_BOTH;
	}
	else if (!strcmp(arg, "fetch"))
		*mirror = MIRROR_FETCH;
	else if (!strcmp(arg, "push"))
		*mirror = MIRROR_PUSH;
	else
		return error(_("unknown mirror argument: %s"), arg);
	return 0;
}

static int add(int argc, const char **argv)
{
	int fetch = 0, fetch_tags = TAGS_DEFAULT;
	unsigned mirror = MIRROR_NONE;
	struct string_list track = STRING_LIST_INIT_NODUP;
	const char *master = NULL;
	struct remote *remote;
	struct strbuf buf = STRBUF_INIT, buf2 = STRBUF_INIT;
	const char *name, *url;
	int i;

	struct option options[] = {
		OPT_BOOL('f', "fetch", &fetch, N_("fetch the remote branches")),
		OPT_SET_INT(0, "tags", &fetch_tags,
			    N_("import all tags and associated objects when fetching"),
			    TAGS_SET),
		OPT_SET_INT(0, NULL, &fetch_tags,
			    N_("or do not fetch any tag at all (--no-tags)"), TAGS_UNSET),
		OPT_STRING_LIST('t', "track", &track, N_("branch"),
				N_("branch(es) to track")),
		OPT_STRING('m', "master", &master, N_("branch"), N_("master branch")),
		{ OPTION_CALLBACK, 0, "mirror", &mirror, N_("push|fetch"),
			N_("set up remote as a mirror to push to or fetch from"),
			PARSE_OPT_OPTARG, parse_mirror_opt },
		OPT_END()
	};

	argc = parse_options(argc, argv, NULL, options, builtin_remote_add_usage,
			     0);

	if (argc != 2)
		usage_with_options(builtin_remote_add_usage, options);

	if (mirror && master)
		die(_("specifying a master branch makes no sense with --mirror"));
	if (mirror && !(mirror & MIRROR_FETCH) && track.nr)
		die(_("specifying branches to track makes sense only with fetch mirrors"));

	name = argv[0];
	url = argv[1];

	remote = remote_get(name);
	if (remote && (remote->url_nr > 1 ||
			(strcmp(name, remote->url[0]) &&
				strcmp(url, remote->url[0])) ||
			remote->fetch_refspec_nr))
		die(_("remote %s already exists."), name);

	strbuf_addf(&buf2, "refs/heads/test:refs/remotes/%s/test", name);
	if (!valid_fetch_refspec(buf2.buf))
		die(_("'%s' is not a valid remote name"), name);

	strbuf_addf(&buf, "remote.%s.url", name);
	if (git_config_set(buf.buf, url))
		return 1;

	if (!mirror || mirror & MIRROR_FETCH) {
		strbuf_reset(&buf);
		strbuf_addf(&buf, "remote.%s.fetch", name);
		if (track.nr == 0)
			string_list_append(&track, "*");
		for (i = 0; i < track.nr; i++) {
			if (add_branch(buf.buf, track.items[i].string,
				       name, mirror, &buf2))
				return 1;
		}
	}

	if (mirror & MIRROR_PUSH) {
		strbuf_reset(&buf);
		strbuf_addf(&buf, "remote.%s.mirror", name);
		if (git_config_set(buf.buf, "true"))
			return 1;
	}

	if (fetch_tags != TAGS_DEFAULT) {
		strbuf_reset(&buf);
		strbuf_addf(&buf, "remote.%s.tagopt", name);
		if (git_config_set(buf.buf,
			fetch_tags == TAGS_SET ? "--tags" : "--no-tags"))
			return 1;
	}

	if (fetch && fetch_remote(name))
		return 1;

	if (master) {
		strbuf_reset(&buf);
		strbuf_addf(&buf, "refs/remotes/%s/HEAD", name);

		strbuf_reset(&buf2);
		strbuf_addf(&buf2, "refs/remotes/%s/%s", name, master);

		if (create_symref(buf.buf, buf2.buf, "remote add"))
			return error(_("Could not setup master '%s'"), master);
	}

	strbuf_release(&buf);
	strbuf_release(&buf2);
	string_list_clear(&track, 0);

	return 0;
}

struct branch_info {
	char *remote_name;
	struct string_list merge;
	int rebase;
};

static struct string_list branch_list;

static const char *abbrev_ref(const char *name, const char *prefix)
{
	const char *abbrev = skip_prefix(name, prefix);
	if (abbrev)
		return abbrev;
	return name;
}
#define abbrev_branch(name) abbrev_ref((name), "refs/heads/")

static int config_read_branches(const char *key, const char *value, void *cb)
{
	if (starts_with(key, "branch.")) {
		const char *orig_key = key;
		char *name;
		struct string_list_item *item;
		struct branch_info *info;
		enum { REMOTE, MERGE, REBASE } type;

		key += 7;
		if (ends_with(key, ".remote")) {
			name = xstrndup(key, strlen(key) - 7);
			type = REMOTE;
		} else if (ends_with(key, ".merge")) {
			name = xstrndup(key, strlen(key) - 6);
			type = MERGE;
		} else if (ends_with(key, ".rebase")) {
			name = xstrndup(key, strlen(key) - 7);
			type = REBASE;
		} else
			return 0;

		item = string_list_insert(&branch_list, name);

		if (!item->util)
			item->util = xcalloc(sizeof(struct branch_info), 1);
		info = item->util;
		if (type == REMOTE) {
			if (info->remote_name)
				warning(_("more than one %s"), orig_key);
			info->remote_name = xstrdup(value);
		} else if (type == MERGE) {
			char *space = strchr(value, ' ');
			value = abbrev_branch(value);
			while (space) {
				char *merge;
				merge = xstrndup(value, space - value);
				string_list_append(&info->merge, merge);
				value = abbrev_branch(space + 1);
				space = strchr(value, ' ');
			}
			string_list_append(&info->merge, xstrdup(value));
		} else {
			int v = git_config_maybe_bool(orig_key, value);
			if (v >= 0)
				info->rebase = v;
			else if (!strcmp(value, "preserve"))
				info->rebase = 1;
		}
	}
	return 0;
}

static void read_branches(void)
{
	if (branch_list.nr)
		return;
	git_config(config_read_branches, NULL);
}

struct ref_states {
	struct remote *remote;
	struct string_list new, stale, tracked, heads, push;
	int queried;
};

static int get_ref_states(const struct ref *remote_refs, struct ref_states *states)
{
	struct ref *fetch_map = NULL, **tail = &fetch_map;
	struct ref *ref, *stale_refs;
	int i;

	for (i = 0; i < states->remote->fetch_refspec_nr; i++)
		if (get_fetch_map(remote_refs, states->remote->fetch + i, &tail, 1))
			die(_("Could not get fetch map for refspec %s"),
				states->remote->fetch_refspec[i]);

	states->new.strdup_strings = 1;
	states->tracked.strdup_strings = 1;
	states->stale.strdup_strings = 1;
	for (ref = fetch_map; ref; ref = ref->next) {
		if (!ref->peer_ref || !ref_exists(ref->peer_ref->name))
			string_list_append(&states->new, abbrev_branch(ref->name));
		else
			string_list_append(&states->tracked, abbrev_branch(ref->name));
	}
	stale_refs = get_stale_heads(states->remote->fetch,
				     states->remote->fetch_refspec_nr, fetch_map);
	for (ref = stale_refs; ref; ref = ref->next) {
		struct string_list_item *item =
			string_list_append(&states->stale, abbrev_branch(ref->name));
		item->util = xstrdup(ref->name);
	}
	free_refs(stale_refs);
	free_refs(fetch_map);

	string_list_sort(&states->new);
	string_list_sort(&states->tracked);
	string_list_sort(&states->stale);

	return 0;
}

struct push_info {
	char *dest;
	int forced;
	enum {
		PUSH_STATUS_CREATE = 0,
		PUSH_STATUS_DELETE,
		PUSH_STATUS_UPTODATE,
		PUSH_STATUS_FASTFORWARD,
		PUSH_STATUS_OUTOFDATE,
		PUSH_STATUS_NOTQUERIED
	} status;
};

static int get_push_ref_states(const struct ref *remote_refs,
	struct ref_states *states)
{
	struct remote *remote = states->remote;
	struct ref *ref, *local_refs, *push_map;
	if (remote->mirror)
		return 0;

	local_refs = get_local_heads();
	push_map = copy_ref_list(remote_refs);

	match_push_refs(local_refs, &push_map, remote->push_refspec_nr,
			remote->push_refspec, MATCH_REFS_NONE);

	states->push.strdup_strings = 1;
	for (ref = push_map; ref; ref = ref->next) {
		struct string_list_item *item;
		struct push_info *info;

		if (!ref->peer_ref)
			continue;
		hashcpy(ref->new_sha1, ref->peer_ref->new_sha1);

		item = string_list_append(&states->push,
					  abbrev_branch(ref->peer_ref->name));
		item->util = xcalloc(sizeof(struct push_info), 1);
		info = item->util;
		info->forced = ref->force;
		info->dest = xstrdup(abbrev_branch(ref->name));

		if (is_null_sha1(ref->new_sha1)) {
			info->status = PUSH_STATUS_DELETE;
		} else if (!hashcmp(ref->old_sha1, ref->new_sha1))
			info->status = PUSH_STATUS_UPTODATE;
		else if (is_null_sha1(ref->old_sha1))
			info->status = PUSH_STATUS_CREATE;
		else if (has_sha1_file(ref->old_sha1) &&
			 ref_newer(ref->new_sha1, ref->old_sha1))
			info->status = PUSH_STATUS_FASTFORWARD;
		else
			info->status = PUSH_STATUS_OUTOFDATE;
	}
	free_refs(local_refs);
	free_refs(push_map);
	return 0;
}

static int get_push_ref_states_noquery(struct ref_states *states)
{
	int i;
	struct remote *remote = states->remote;
	struct string_list_item *item;
	struct push_info *info;

	if (remote->mirror)
		return 0;

	states->push.strdup_strings = 1;
	if (!remote->push_refspec_nr) {
		item = string_list_append(&states->push, _("(matching)"));
		info = item->util = xcalloc(sizeof(struct push_info), 1);
		info->status = PUSH_STATUS_NOTQUERIED;
		info->dest = xstrdup(item->string);
	}
	for (i = 0; i < remote->push_refspec_nr; i++) {
		struct refspec *spec = remote->push + i;
		if (spec->matching)
			item = string_list_append(&states->push, _("(matching)"));
		else if (strlen(spec->src))
			item = string_list_append(&states->push, spec->src);
		else
			item = string_list_append(&states->push, _("(delete)"));

		info = item->util = xcalloc(sizeof(struct push_info), 1);
		info->forced = spec->force;
		info->status = PUSH_STATUS_NOTQUERIED;
		info->dest = xstrdup(spec->dst ? spec->dst : item->string);
	}
	return 0;
}

static int get_head_names(const struct ref *remote_refs, struct ref_states *states)
{
	struct ref *ref, *matches;
	struct ref *fetch_map = NULL, **fetch_map_tail = &fetch_map;
	struct refspec refspec;

	refspec.force = 0;
	refspec.pattern = 1;
	refspec.src = refspec.dst = "refs/heads/*";
	states->heads.strdup_strings = 1;
	get_fetch_map(remote_refs, &refspec, &fetch_map_tail, 0);
	matches = guess_remote_head(find_ref_by_name(remote_refs, "HEAD"),
				    fetch_map, 1);
	for (ref = matches; ref; ref = ref->next)
		string_list_append(&states->heads, abbrev_branch(ref->name));

	free_refs(fetch_map);
	free_refs(matches);

	return 0;
}

struct known_remote {
	struct known_remote *next;
	struct remote *remote;
};

struct known_remotes {
	struct remote *to_delete;
	struct known_remote *list;
};

static int add_known_remote(struct remote *remote, void *cb_data)
{
	struct known_remotes *all = cb_data;
	struct known_remote *r;

	if (!strcmp(all->to_delete->name, remote->name))
		return 0;

	r = xmalloc(sizeof(*r));
	r->remote = remote;
	r->next = all->list;
	all->list = r;
	return 0;
}

struct branches_for_remote {
	struct remote *remote;
	struct string_list *branches, *skipped;
	struct known_remotes *keep;
};

static int add_branch_for_removal(const char *refname,
	const unsigned char *sha1, int flags, void *cb_data)
{
	struct branches_for_remote *branches = cb_data;
	struct refspec refspec;
	struct string_list_item *item;
	struct known_remote *kr;

	memset(&refspec, 0, sizeof(refspec));
	refspec.dst = (char *)refname;
	if (remote_find_tracking(branches->remote, &refspec))
		return 0;

	/* don't delete a branch if another remote also uses it */
	for (kr = branches->keep->list; kr; kr = kr->next) {
		memset(&refspec, 0, sizeof(refspec));
		refspec.dst = (char *)refname;
		if (!remote_find_tracking(kr->remote, &refspec))
			return 0;
	}

	/* don't delete non-remote-tracking refs */
	if (!starts_with(refname, "refs/remotes/")) {
		/* advise user how to delete local branches */
		if (starts_with(refname, "refs/heads/"))
			string_list_append(branches->skipped,
					   abbrev_branch(refname));
		/* silently skip over other non-remote refs */
		return 0;
	}

	/* make sure that symrefs are deleted */
	if (flags & REF_ISSYMREF)
		return unlink(git_path("%s", refname));

	item = string_list_append(branches->branches, refname);
	item->util = xmalloc(20);
	hashcpy(item->util, sha1);

	return 0;
}

struct rename_info {
	const char *old;
	const char *new;
	struct string_list *remote_branches;
};

static int read_remote_branches(const char *refname,
	const unsigned char *sha1, int flags, void *cb_data)
{
	struct rename_info *rename = cb_data;
	struct strbuf buf = STRBUF_INIT;
	struct string_list_item *item;
	int flag;
	unsigned char orig_sha1[20];
	const char *symref;

	strbuf_addf(&buf, "refs/remotes/%s/", rename->old);
	if (starts_with(refname, buf.buf)) {
		item = string_list_append(rename->remote_branches, xstrdup(refname));
		symref = resolve_ref_unsafe(refname, RESOLVE_REF_READING,
					    orig_sha1, &flag);
		if (flag & REF_ISSYMREF)
			item->util = xstrdup(symref);
		else
			item->util = NULL;
	}

	return 0;
}

static int migrate_file(struct remote *remote)
{
	struct strbuf buf = STRBUF_INIT;
	int i;
	char *path = NULL;

	strbuf_addf(&buf, "remote.%s.url", remote->name);
	for (i = 0; i < remote->url_nr; i++)
		if (git_config_set_multivar(buf.buf, remote->url[i], "^$", 0))
			return error(_("Could not append '%s' to '%s'"),
					remote->url[i], buf.buf);
	strbuf_reset(&buf);
	strbuf_addf(&buf, "remote.%s.push", remote->name);
	for (i = 0; i < remote->push_refspec_nr; i++)
		if (git_config_set_multivar(buf.buf, remote->push_refspec[i], "^$", 0))
			return error(_("Could not append '%s' to '%s'"),
					remote->push_refspec[i], buf.buf);
	strbuf_reset(&buf);
	strbuf_addf(&buf, "remote.%s.fetch", remote->name);
	for (i = 0; i < remote->fetch_refspec_nr; i++)
		if (git_config_set_multivar(buf.buf, remote->fetch_refspec[i], "^$", 0))
			return error(_("Could not append '%s' to '%s'"),
					remote->fetch_refspec[i], buf.buf);
	if (remote->origin == REMOTE_REMOTES)
		path = git_path("remotes/%s", remote->name);
	else if (remote->origin == REMOTE_BRANCHES)
		path = git_path("branches/%s", remote->name);
	if (path)
		unlink_or_warn(path);
	return 0;
}

static int mv(int argc, const char **argv)
{
	struct option options[] = {
		OPT_END()
	};
	struct remote *oldremote, *newremote;
	struct strbuf buf = STRBUF_INIT, buf2 = STRBUF_INIT, buf3 = STRBUF_INIT,
		old_remote_context = STRBUF_INIT;
	struct string_list remote_branches = STRING_LIST_INIT_NODUP;
	struct rename_info rename;
	int i, refspec_updated = 0;

	if (argc != 3)
		usage_with_options(builtin_remote_rename_usage, options);

	rename.old = argv[1];
	rename.new = argv[2];
	rename.remote_branches = &remote_branches;

	oldremote = remote_get(rename.old);
	if (!oldremote)
		die(_("No such remote: %s"), rename.old);

	if (!strcmp(rename.old, rename.new) && oldremote->origin != REMOTE_CONFIG)
		return migrate_file(oldremote);

	newremote = remote_get(rename.new);
	if (newremote && (newremote->url_nr > 1 || newremote->fetch_refspec_nr))
		die(_("remote %s already exists."), rename.new);

	strbuf_addf(&buf, "refs/heads/test:refs/remotes/%s/test", rename.new);
	if (!valid_fetch_refspec(buf.buf))
		die(_("'%s' is not a valid remote name"), rename.new);

	strbuf_reset(&buf);
	strbuf_addf(&buf, "remote.%s", rename.old);
	strbuf_addf(&buf2, "remote.%s", rename.new);
	if (git_config_rename_section(buf.buf, buf2.buf) < 1)
		return error(_("Could not rename config section '%s' to '%s'"),
				buf.buf, buf2.buf);

	strbuf_reset(&buf);
	strbuf_addf(&buf, "remote.%s.fetch", rename.new);
	if (git_config_set_multivar(buf.buf, NULL, NULL, 1))
		return error(_("Could not remove config section '%s'"), buf.buf);
	strbuf_addf(&old_remote_context, ":refs/remotes/%s/", rename.old);
	for (i = 0; i < oldremote->fetch_refspec_nr; i++) {
		char *ptr;

		strbuf_reset(&buf2);
		strbuf_addstr(&buf2, oldremote->fetch_refspec[i]);
		ptr = strstr(buf2.buf, old_remote_context.buf);
		if (ptr) {
			refspec_updated = 1;
			strbuf_splice(&buf2,
				      ptr-buf2.buf + strlen(":refs/remotes/"),
				      strlen(rename.old), rename.new,
				      strlen(rename.new));
		} else
			warning(_("Not updating non-default fetch refspec\n"
				  "\t%s\n"
				  "\tPlease update the configuration manually if necessary."),
				buf2.buf);

		if (git_config_set_multivar(buf.buf, buf2.buf, "^$", 0))
			return error(_("Could not append '%s'"), buf.buf);
	}

	read_branches();
	for (i = 0; i < branch_list.nr; i++) {
		struct string_list_item *item = branch_list.items + i;
		struct branch_info *info = item->util;
		if (info->remote_name && !strcmp(info->remote_name, rename.old)) {
			strbuf_reset(&buf);
			strbuf_addf(&buf, "branch.%s.remote", item->string);
			if (git_config_set(buf.buf, rename.new)) {
				return error(_("Could not set '%s'"), buf.buf);
			}
		}
	}

	if (!refspec_updated)
		return 0;

	/*
	 * First remove symrefs, then rename the rest, finally create
	 * the new symrefs.
	 */
	for_each_ref(read_remote_branches, &rename);
	for (i = 0; i < remote_branches.nr; i++) {
		struct string_list_item *item = remote_branches.items + i;
		int flag = 0;
		unsigned char sha1[20];

		read_ref_full(item->string, RESOLVE_REF_READING, sha1, &flag);
		if (!(flag & REF_ISSYMREF))
			continue;
		if (delete_ref(item->string, NULL, REF_NODEREF))
			die(_("deleting '%s' failed"), item->string);
	}
	for (i = 0; i < remote_branches.nr; i++) {
		struct string_list_item *item = remote_branches.items + i;

		if (item->util)
			continue;
		strbuf_reset(&buf);
		strbuf_addstr(&buf, item->string);
		strbuf_splice(&buf, strlen("refs/remotes/"), strlen(rename.old),
				rename.new, strlen(rename.new));
		strbuf_reset(&buf2);
		strbuf_addf(&buf2, "remote: renamed %s to %s",
				item->string, buf.buf);
		if (rename_ref(item->string, buf.buf, buf2.buf))
			die(_("renaming '%s' failed"), item->string);
	}
	for (i = 0; i < remote_branches.nr; i++) {
		struct string_list_item *item = remote_branches.items + i;

		if (!item->util)
			continue;
		strbuf_reset(&buf);
		strbuf_addstr(&buf, item->string);
		strbuf_splice(&buf, strlen("refs/remotes/"), strlen(rename.old),
				rename.new, strlen(rename.new));
		strbuf_reset(&buf2);
		strbuf_addstr(&buf2, item->util);
		strbuf_splice(&buf2, strlen("refs/remotes/"), strlen(rename.old),
				rename.new, strlen(rename.new));
		strbuf_reset(&buf3);
		strbuf_addf(&buf3, "remote: renamed %s to %s",
				item->string, buf.buf);
		if (create_symref(buf.buf, buf2.buf, buf3.buf))
			die(_("creating '%s' failed"), buf.buf);
	}
	return 0;
}

static int remove_branches(struct string_list *branches)
{
	struct strbuf err = STRBUF_INIT;
	int i, result = 0;

<<<<<<< HEAD
	branch_names = xmalloc(branches->nr * sizeof(*branch_names));
	for (i = 0; i < branches->nr; i++)
		branch_names[i] = branches->items[i].string;
	result |= repack_without_refs(branch_names, branches->nr);
	free(branch_names);
=======
	if (repack_without_refs(branches, &err))
		result |= error("%s", err.buf);
	strbuf_release(&err);
>>>>>>> 7f8779f2

	for (i = 0; i < branches->nr; i++) {
		struct string_list_item *item = branches->items + i;
		const char *refname = item->string;

		if (delete_ref(refname, NULL, 0))
			result |= error(_("Could not remove branch %s"), refname);
	}

	return result;
}

static int rm(int argc, const char **argv)
{
	struct option options[] = {
		OPT_END()
	};
	struct remote *remote;
	struct strbuf buf = STRBUF_INIT;
	struct known_remotes known_remotes = { NULL, NULL };
	struct string_list branches = STRING_LIST_INIT_DUP;
	struct string_list skipped = STRING_LIST_INIT_DUP;
	struct branches_for_remote cb_data;
	int i, result;

	memset(&cb_data, 0, sizeof(cb_data));
	cb_data.branches = &branches;
	cb_data.skipped = &skipped;
	cb_data.keep = &known_remotes;

	if (argc != 2)
		usage_with_options(builtin_remote_rm_usage, options);

	remote = remote_get(argv[1]);
	if (!remote)
		die(_("No such remote: %s"), argv[1]);

	known_remotes.to_delete = remote;
	for_each_remote(add_known_remote, &known_remotes);

	read_branches();
	for (i = 0; i < branch_list.nr; i++) {
		struct string_list_item *item = branch_list.items + i;
		struct branch_info *info = item->util;
		if (info->remote_name && !strcmp(info->remote_name, remote->name)) {
			const char *keys[] = { "remote", "merge", NULL }, **k;
			for (k = keys; *k; k++) {
				strbuf_reset(&buf);
				strbuf_addf(&buf, "branch.%s.%s",
						item->string, *k);
				if (git_config_set(buf.buf, NULL)) {
					strbuf_release(&buf);
					return -1;
				}
			}
		}
	}

	/*
	 * We cannot just pass a function to for_each_ref() which deletes
	 * the branches one by one, since for_each_ref() relies on cached
	 * refs, which are invalidated when deleting a branch.
	 */
	cb_data.remote = remote;
	result = for_each_ref(add_branch_for_removal, &cb_data);
	strbuf_release(&buf);

	if (!result)
		result = remove_branches(&branches);
	string_list_clear(&branches, 1);

	if (skipped.nr) {
		fprintf_ln(stderr,
			   Q_("Note: A branch outside the refs/remotes/ hierarchy was not removed;\n"
			      "to delete it, use:",
			      "Note: Some branches outside the refs/remotes/ hierarchy were not removed;\n"
			      "to delete them, use:",
			      skipped.nr));
		for (i = 0; i < skipped.nr; i++)
			fprintf(stderr, "  git branch -d %s\n",
				skipped.items[i].string);
	}
	string_list_clear(&skipped, 0);

	if (!result) {
		strbuf_addf(&buf, "remote.%s", remote->name);
		if (git_config_rename_section(buf.buf, NULL) < 1)
			return error(_("Could not remove config section '%s'"), buf.buf);
	}

	return result;
}

static void clear_push_info(void *util, const char *string)
{
	struct push_info *info = util;
	free(info->dest);
	free(info);
}

static void free_remote_ref_states(struct ref_states *states)
{
	string_list_clear(&states->new, 0);
	string_list_clear(&states->stale, 1);
	string_list_clear(&states->tracked, 0);
	string_list_clear(&states->heads, 0);
	string_list_clear_func(&states->push, clear_push_info);
}

static int append_ref_to_tracked_list(const char *refname,
	const unsigned char *sha1, int flags, void *cb_data)
{
	struct ref_states *states = cb_data;
	struct refspec refspec;

	if (flags & REF_ISSYMREF)
		return 0;

	memset(&refspec, 0, sizeof(refspec));
	refspec.dst = (char *)refname;
	if (!remote_find_tracking(states->remote, &refspec))
		string_list_append(&states->tracked, abbrev_branch(refspec.src));

	return 0;
}

static int get_remote_ref_states(const char *name,
				 struct ref_states *states,
				 int query)
{
	struct transport *transport;
	const struct ref *remote_refs;

	states->remote = remote_get(name);
	if (!states->remote)
		return error(_("No such remote: %s"), name);

	read_branches();

	if (query) {
		transport = transport_get(states->remote, states->remote->url_nr > 0 ?
			states->remote->url[0] : NULL);
		remote_refs = transport_get_remote_refs(transport);
		transport_disconnect(transport);

		states->queried = 1;
		if (query & GET_REF_STATES)
			get_ref_states(remote_refs, states);
		if (query & GET_HEAD_NAMES)
			get_head_names(remote_refs, states);
		if (query & GET_PUSH_REF_STATES)
			get_push_ref_states(remote_refs, states);
	} else {
		for_each_ref(append_ref_to_tracked_list, states);
		string_list_sort(&states->tracked);
		get_push_ref_states_noquery(states);
	}

	return 0;
}

struct show_info {
	struct string_list *list;
	struct ref_states *states;
	int width, width2;
	int any_rebase;
};

static int add_remote_to_show_info(struct string_list_item *item, void *cb_data)
{
	struct show_info *info = cb_data;
	int n = strlen(item->string);
	if (n > info->width)
		info->width = n;
	string_list_insert(info->list, item->string);
	return 0;
}

static int show_remote_info_item(struct string_list_item *item, void *cb_data)
{
	struct show_info *info = cb_data;
	struct ref_states *states = info->states;
	const char *name = item->string;

	if (states->queried) {
		const char *fmt = "%s";
		const char *arg = "";
		if (string_list_has_string(&states->new, name)) {
			fmt = _(" new (next fetch will store in remotes/%s)");
			arg = states->remote->name;
		} else if (string_list_has_string(&states->tracked, name))
			arg = _(" tracked");
		else if (string_list_has_string(&states->stale, name))
			arg = _(" stale (use 'git remote prune' to remove)");
		else
			arg = _(" ???");
		printf("    %-*s", info->width, name);
		printf(fmt, arg);
		printf("\n");
	} else
		printf("    %s\n", name);

	return 0;
}

static int add_local_to_show_info(struct string_list_item *branch_item, void *cb_data)
{
	struct show_info *show_info = cb_data;
	struct ref_states *states = show_info->states;
	struct branch_info *branch_info = branch_item->util;
	struct string_list_item *item;
	int n;

	if (!branch_info->merge.nr || !branch_info->remote_name ||
	    strcmp(states->remote->name, branch_info->remote_name))
		return 0;
	if ((n = strlen(branch_item->string)) > show_info->width)
		show_info->width = n;
	if (branch_info->rebase)
		show_info->any_rebase = 1;

	item = string_list_insert(show_info->list, branch_item->string);
	item->util = branch_info;

	return 0;
}

static int show_local_info_item(struct string_list_item *item, void *cb_data)
{
	struct show_info *show_info = cb_data;
	struct branch_info *branch_info = item->util;
	struct string_list *merge = &branch_info->merge;
	const char *also;
	int i;

	if (branch_info->rebase && branch_info->merge.nr > 1) {
		error(_("invalid branch.%s.merge; cannot rebase onto > 1 branch"),
			item->string);
		return 0;
	}

	printf("    %-*s ", show_info->width, item->string);
	if (branch_info->rebase) {
		printf_ln(_("rebases onto remote %s"), merge->items[0].string);
		return 0;
	} else if (show_info->any_rebase) {
		printf_ln(_(" merges with remote %s"), merge->items[0].string);
		also = _("    and with remote");
	} else {
		printf_ln(_("merges with remote %s"), merge->items[0].string);
		also = _("   and with remote");
	}
	for (i = 1; i < merge->nr; i++)
		printf("    %-*s %s %s\n", show_info->width, "", also,
		       merge->items[i].string);

	return 0;
}

static int add_push_to_show_info(struct string_list_item *push_item, void *cb_data)
{
	struct show_info *show_info = cb_data;
	struct push_info *push_info = push_item->util;
	struct string_list_item *item;
	int n;
	if ((n = strlen(push_item->string)) > show_info->width)
		show_info->width = n;
	if ((n = strlen(push_info->dest)) > show_info->width2)
		show_info->width2 = n;
	item = string_list_append(show_info->list, push_item->string);
	item->util = push_item->util;
	return 0;
}

/*
 * Sorting comparison for a string list that has push_info
 * structs in its util field
 */
static int cmp_string_with_push(const void *va, const void *vb)
{
	const struct string_list_item *a = va;
	const struct string_list_item *b = vb;
	const struct push_info *a_push = a->util;
	const struct push_info *b_push = b->util;
	int cmp = strcmp(a->string, b->string);
	return cmp ? cmp : strcmp(a_push->dest, b_push->dest);
}

static int show_push_info_item(struct string_list_item *item, void *cb_data)
{
	struct show_info *show_info = cb_data;
	struct push_info *push_info = item->util;
	const char *src = item->string, *status = NULL;

	switch (push_info->status) {
	case PUSH_STATUS_CREATE:
		status = _("create");
		break;
	case PUSH_STATUS_DELETE:
		status = _("delete");
		src = _("(none)");
		break;
	case PUSH_STATUS_UPTODATE:
		status = _("up to date");
		break;
	case PUSH_STATUS_FASTFORWARD:
		status = _("fast-forwardable");
		break;
	case PUSH_STATUS_OUTOFDATE:
		status = _("local out of date");
		break;
	case PUSH_STATUS_NOTQUERIED:
		break;
	}
	if (status) {
		if (push_info->forced)
			printf_ln(_("    %-*s forces to %-*s (%s)"), show_info->width, src,
			       show_info->width2, push_info->dest, status);
		else
			printf_ln(_("    %-*s pushes to %-*s (%s)"), show_info->width, src,
			       show_info->width2, push_info->dest, status);
	} else {
		if (push_info->forced)
			printf_ln(_("    %-*s forces to %s"), show_info->width, src,
			       push_info->dest);
		else
			printf_ln(_("    %-*s pushes to %s"), show_info->width, src,
			       push_info->dest);
	}
	return 0;
}

static int get_one_entry(struct remote *remote, void *priv)
{
	struct string_list *list = priv;
	struct strbuf url_buf = STRBUF_INIT;
	const char **url;
	int i, url_nr;

	if (remote->url_nr > 0) {
		strbuf_addf(&url_buf, "%s (fetch)", remote->url[0]);
		string_list_append(list, remote->name)->util =
				strbuf_detach(&url_buf, NULL);
	} else
		string_list_append(list, remote->name)->util = NULL;
	if (remote->pushurl_nr) {
		url = remote->pushurl;
		url_nr = remote->pushurl_nr;
	} else {
		url = remote->url;
		url_nr = remote->url_nr;
	}
	for (i = 0; i < url_nr; i++)
	{
		strbuf_addf(&url_buf, "%s (push)", url[i]);
		string_list_append(list, remote->name)->util =
				strbuf_detach(&url_buf, NULL);
	}

	return 0;
}

static int show_all(void)
{
	struct string_list list = STRING_LIST_INIT_NODUP;
	int result;

	list.strdup_strings = 1;
	result = for_each_remote(get_one_entry, &list);

	if (!result) {
		int i;

		string_list_sort(&list);
		for (i = 0; i < list.nr; i++) {
			struct string_list_item *item = list.items + i;
			if (verbose)
				printf("%s\t%s\n", item->string,
					item->util ? (const char *)item->util : "");
			else {
				if (i && !strcmp((item - 1)->string, item->string))
					continue;
				printf("%s\n", item->string);
			}
		}
	}
	string_list_clear(&list, 1);
	return result;
}

static int show(int argc, const char **argv)
{
	int no_query = 0, result = 0, query_flag = 0;
	struct option options[] = {
		OPT_BOOL('n', NULL, &no_query, N_("do not query remotes")),
		OPT_END()
	};
	struct ref_states states;
	struct string_list info_list = STRING_LIST_INIT_NODUP;
	struct show_info info;

	argc = parse_options(argc, argv, NULL, options, builtin_remote_show_usage,
			     0);

	if (argc < 1)
		return show_all();

	if (!no_query)
		query_flag = (GET_REF_STATES | GET_HEAD_NAMES | GET_PUSH_REF_STATES);

	memset(&states, 0, sizeof(states));
	memset(&info, 0, sizeof(info));
	info.states = &states;
	info.list = &info_list;
	for (; argc; argc--, argv++) {
		int i;
		const char **url;
		int url_nr;

		get_remote_ref_states(*argv, &states, query_flag);

		printf_ln(_("* remote %s"), *argv);
		printf_ln(_("  Fetch URL: %s"), states.remote->url_nr > 0 ?
		       states.remote->url[0] : _("(no URL)"));
		if (states.remote->pushurl_nr) {
			url = states.remote->pushurl;
			url_nr = states.remote->pushurl_nr;
		} else {
			url = states.remote->url;
			url_nr = states.remote->url_nr;
		}
		for (i = 0; i < url_nr; i++)
			printf_ln(_("  Push  URL: %s"), url[i]);
		if (!i)
			printf_ln(_("  Push  URL: %s"), "(no URL)");
		if (no_query)
			printf_ln(_("  HEAD branch: %s"), "(not queried)");
		else if (!states.heads.nr)
			printf_ln(_("  HEAD branch: %s"), "(unknown)");
		else if (states.heads.nr == 1)
			printf_ln(_("  HEAD branch: %s"), states.heads.items[0].string);
		else {
			printf(_("  HEAD branch (remote HEAD is ambiguous,"
				 " may be one of the following):\n"));
			for (i = 0; i < states.heads.nr; i++)
				printf("    %s\n", states.heads.items[i].string);
		}

		/* remote branch info */
		info.width = 0;
		for_each_string_list(&states.new, add_remote_to_show_info, &info);
		for_each_string_list(&states.tracked, add_remote_to_show_info, &info);
		for_each_string_list(&states.stale, add_remote_to_show_info, &info);
		if (info.list->nr)
			printf_ln(Q_("  Remote branch:%s",
				     "  Remote branches:%s",
				     info.list->nr),
				  no_query ? _(" (status not queried)") : "");
		for_each_string_list(info.list, show_remote_info_item, &info);
		string_list_clear(info.list, 0);

		/* git pull info */
		info.width = 0;
		info.any_rebase = 0;
		for_each_string_list(&branch_list, add_local_to_show_info, &info);
		if (info.list->nr)
			printf_ln(Q_("  Local branch configured for 'git pull':",
				     "  Local branches configured for 'git pull':",
				     info.list->nr));
		for_each_string_list(info.list, show_local_info_item, &info);
		string_list_clear(info.list, 0);

		/* git push info */
		if (states.remote->mirror)
			printf_ln(_("  Local refs will be mirrored by 'git push'"));

		info.width = info.width2 = 0;
		for_each_string_list(&states.push, add_push_to_show_info, &info);
		qsort(info.list->items, info.list->nr,
			sizeof(*info.list->items), cmp_string_with_push);
		if (info.list->nr)
			printf_ln(Q_("  Local ref configured for 'git push'%s:",
				     "  Local refs configured for 'git push'%s:",
				     info.list->nr),
				  no_query ? _(" (status not queried)") : "");
		for_each_string_list(info.list, show_push_info_item, &info);
		string_list_clear(info.list, 0);

		free_remote_ref_states(&states);
	}

	return result;
}

static int set_head(int argc, const char **argv)
{
	int i, opt_a = 0, opt_d = 0, result = 0;
	struct strbuf buf = STRBUF_INIT, buf2 = STRBUF_INIT;
	char *head_name = NULL;

	struct option options[] = {
		OPT_BOOL('a', "auto", &opt_a,
			 N_("set refs/remotes/<name>/HEAD according to remote")),
		OPT_BOOL('d', "delete", &opt_d,
			 N_("delete refs/remotes/<name>/HEAD")),
		OPT_END()
	};
	argc = parse_options(argc, argv, NULL, options, builtin_remote_sethead_usage,
			     0);
	if (argc)
		strbuf_addf(&buf, "refs/remotes/%s/HEAD", argv[0]);

	if (!opt_a && !opt_d && argc == 2) {
		head_name = xstrdup(argv[1]);
	} else if (opt_a && !opt_d && argc == 1) {
		struct ref_states states;
		memset(&states, 0, sizeof(states));
		get_remote_ref_states(argv[0], &states, GET_HEAD_NAMES);
		if (!states.heads.nr)
			result |= error(_("Cannot determine remote HEAD"));
		else if (states.heads.nr > 1) {
			result |= error(_("Multiple remote HEAD branches. "
					  "Please choose one explicitly with:"));
			for (i = 0; i < states.heads.nr; i++)
				fprintf(stderr, "  git remote set-head %s %s\n",
					argv[0], states.heads.items[i].string);
		} else
			head_name = xstrdup(states.heads.items[0].string);
		free_remote_ref_states(&states);
	} else if (opt_d && !opt_a && argc == 1) {
		if (delete_ref(buf.buf, NULL, REF_NODEREF))
			result |= error(_("Could not delete %s"), buf.buf);
	} else
		usage_with_options(builtin_remote_sethead_usage, options);

	if (head_name) {
		strbuf_addf(&buf2, "refs/remotes/%s/%s", argv[0], head_name);
		/* make sure it's valid */
		if (!ref_exists(buf2.buf))
			result |= error(_("Not a valid ref: %s"), buf2.buf);
		else if (create_symref(buf.buf, buf2.buf, "remote set-head"))
			result |= error(_("Could not setup %s"), buf.buf);
		if (opt_a)
			printf("%s/HEAD set to %s\n", argv[0], head_name);
		free(head_name);
	}

	strbuf_release(&buf);
	strbuf_release(&buf2);
	return result;
}

static int prune_remote(const char *remote, int dry_run)
{
	int result = 0;
	struct ref_states states;
	struct string_list refs_to_prune = STRING_LIST_INIT_NODUP;
	struct string_list_item *item;
	const char *dangling_msg = dry_run
		? _(" %s will become dangling!")
		: _(" %s has become dangling!");

	memset(&states, 0, sizeof(states));
	get_remote_ref_states(remote, &states, GET_REF_STATES);

<<<<<<< HEAD
	if (states.stale.nr) {
		printf_ln(_("Pruning %s"), remote);
		printf_ln(_("URL: %s"),
		       states.remote->url_nr
		       ? states.remote->url[0]
		       : _("(no URL)"));

		delete_refs = xmalloc(states.stale.nr * sizeof(*delete_refs));
		for (i = 0; i < states.stale.nr; i++)
			delete_refs[i] = states.stale.items[i].util;
		if (!dry_run)
			result |= repack_without_refs(delete_refs, states.stale.nr);
		free(delete_refs);
=======
	if (!states.stale.nr) {
		free_remote_ref_states(&states);
		return 0;
>>>>>>> 7f8779f2
	}

	printf_ln(_("Pruning %s"), remote);
	printf_ln(_("URL: %s"),
		  states.remote->url_nr
		  ? states.remote->url[0]
		  : _("(no URL)"));

	for_each_string_list_item(item, &states.stale)
		string_list_append(&refs_to_prune, item->util);
	string_list_sort(&refs_to_prune);

	if (!dry_run) {
		struct strbuf err = STRBUF_INIT;
		if (repack_without_refs(&refs_to_prune, &err))
			result |= error("%s", err.buf);
		strbuf_release(&err);
	}

	for_each_string_list_item(item, &states.stale) {
		const char *refname = item->util;

		if (!dry_run)
			result |= delete_ref(refname, NULL, 0);

		if (dry_run)
			printf_ln(_(" * [would prune] %s"),
			       abbrev_ref(refname, "refs/remotes/"));
		else
			printf_ln(_(" * [pruned] %s"),
			       abbrev_ref(refname, "refs/remotes/"));
	}

	warn_dangling_symrefs(stdout, dangling_msg, &refs_to_prune);

	string_list_clear(&refs_to_prune, 0);
	free_remote_ref_states(&states);
	return result;
}

static int prune(int argc, const char **argv)
{
	int dry_run = 0, result = 0;
	struct option options[] = {
		OPT__DRY_RUN(&dry_run, N_("dry run")),
		OPT_END()
	};

	argc = parse_options(argc, argv, NULL, options, builtin_remote_prune_usage,
			     0);

	if (argc < 1)
		usage_with_options(builtin_remote_prune_usage, options);

	for (; argc; argc--, argv++)
		result |= prune_remote(*argv, dry_run);

	return result;
}

static int get_remote_default(const char *key, const char *value, void *priv)
{
	if (strcmp(key, "remotes.default") == 0) {
		int *found = priv;
		*found = 1;
	}
	return 0;
}

static int update(int argc, const char **argv)
{
	int i, prune = -1;
	struct option options[] = {
		OPT_BOOL('p', "prune", &prune,
			 N_("prune remotes after fetching")),
		OPT_END()
	};
	struct argv_array fetch_argv = ARGV_ARRAY_INIT;
	int default_defined = 0;
	int retval;

	argc = parse_options(argc, argv, NULL, options, builtin_remote_update_usage,
			     PARSE_OPT_KEEP_ARGV0);

	argv_array_push(&fetch_argv, "fetch");

	if (prune != -1)
		argv_array_push(&fetch_argv, prune ? "--prune" : "--no-prune");
	if (verbose)
		argv_array_push(&fetch_argv, "-v");
	argv_array_push(&fetch_argv, "--multiple");
	if (argc < 2)
		argv_array_push(&fetch_argv, "default");
	for (i = 1; i < argc; i++)
		argv_array_push(&fetch_argv, argv[i]);

	if (strcmp(fetch_argv.argv[fetch_argv.argc-1], "default") == 0) {
		git_config(get_remote_default, &default_defined);
		if (!default_defined) {
			argv_array_pop(&fetch_argv);
			argv_array_push(&fetch_argv, "--all");
		}
	}

	retval = run_command_v_opt(fetch_argv.argv, RUN_GIT_CMD);
	argv_array_clear(&fetch_argv);
	return retval;
}

static int remove_all_fetch_refspecs(const char *remote, const char *key)
{
	return git_config_set_multivar(key, NULL, NULL, 1);
}

static int add_branches(struct remote *remote, const char **branches,
			const char *key)
{
	const char *remotename = remote->name;
	int mirror = remote->mirror;
	struct strbuf refspec = STRBUF_INIT;

	for (; *branches; branches++)
		if (add_branch(key, *branches, remotename, mirror, &refspec)) {
			strbuf_release(&refspec);
			return 1;
		}

	strbuf_release(&refspec);
	return 0;
}

static int set_remote_branches(const char *remotename, const char **branches,
				int add_mode)
{
	struct strbuf key = STRBUF_INIT;
	struct remote *remote;

	strbuf_addf(&key, "remote.%s.fetch", remotename);

	if (!remote_is_configured(remotename))
		die(_("No such remote '%s'"), remotename);
	remote = remote_get(remotename);

	if (!add_mode && remove_all_fetch_refspecs(remotename, key.buf)) {
		strbuf_release(&key);
		return 1;
	}
	if (add_branches(remote, branches, key.buf)) {
		strbuf_release(&key);
		return 1;
	}

	strbuf_release(&key);
	return 0;
}

static int set_branches(int argc, const char **argv)
{
	int add_mode = 0;
	struct option options[] = {
		OPT_BOOL('\0', "add", &add_mode, N_("add branch")),
		OPT_END()
	};

	argc = parse_options(argc, argv, NULL, options,
			     builtin_remote_setbranches_usage, 0);
	if (argc == 0) {
		error(_("no remote specified"));
		usage_with_options(builtin_remote_setbranches_usage, options);
	}
	argv[argc] = NULL;

	return set_remote_branches(argv[0], argv + 1, add_mode);
}

static int set_url(int argc, const char **argv)
{
	int i, push_mode = 0, add_mode = 0, delete_mode = 0;
	int matches = 0, negative_matches = 0;
	const char *remotename = NULL;
	const char *newurl = NULL;
	const char *oldurl = NULL;
	struct remote *remote;
	regex_t old_regex;
	const char **urlset;
	int urlset_nr;
	struct strbuf name_buf = STRBUF_INIT;
	struct option options[] = {
		OPT_BOOL('\0', "push", &push_mode,
			 N_("manipulate push URLs")),
		OPT_BOOL('\0', "add", &add_mode,
			 N_("add URL")),
		OPT_BOOL('\0', "delete", &delete_mode,
			    N_("delete URLs")),
		OPT_END()
	};
	argc = parse_options(argc, argv, NULL, options, builtin_remote_seturl_usage,
			     PARSE_OPT_KEEP_ARGV0);

	if (add_mode && delete_mode)
		die(_("--add --delete doesn't make sense"));

	if (argc < 3 || argc > 4 || ((add_mode || delete_mode) && argc != 3))
		usage_with_options(builtin_remote_seturl_usage, options);

	remotename = argv[1];
	newurl = argv[2];
	if (argc > 3)
		oldurl = argv[3];

	if (delete_mode)
		oldurl = newurl;

	if (!remote_is_configured(remotename))
		die(_("No such remote '%s'"), remotename);
	remote = remote_get(remotename);

	if (push_mode) {
		strbuf_addf(&name_buf, "remote.%s.pushurl", remotename);
		urlset = remote->pushurl;
		urlset_nr = remote->pushurl_nr;
	} else {
		strbuf_addf(&name_buf, "remote.%s.url", remotename);
		urlset = remote->url;
		urlset_nr = remote->url_nr;
	}

	/* Special cases that add new entry. */
	if ((!oldurl && !delete_mode) || add_mode) {
		if (add_mode)
			git_config_set_multivar(name_buf.buf, newurl,
				"^$", 0);
		else
			git_config_set(name_buf.buf, newurl);
		strbuf_release(&name_buf);
		return 0;
	}

	/* Old URL specified. Demand that one matches. */
	if (regcomp(&old_regex, oldurl, REG_EXTENDED))
		die(_("Invalid old URL pattern: %s"), oldurl);

	for (i = 0; i < urlset_nr; i++)
		if (!regexec(&old_regex, urlset[i], 0, NULL, 0))
			matches++;
		else
			negative_matches++;
	if (!delete_mode && !matches)
		die(_("No such URL found: %s"), oldurl);
	if (delete_mode && !negative_matches && !push_mode)
		die(_("Will not delete all non-push URLs"));

	regfree(&old_regex);

	if (!delete_mode)
		git_config_set_multivar(name_buf.buf, newurl, oldurl, 0);
	else
		git_config_set_multivar(name_buf.buf, NULL, oldurl, 1);
	return 0;
}

int cmd_remote(int argc, const char **argv, const char *prefix)
{
	struct option options[] = {
		OPT__VERBOSE(&verbose, N_("be verbose; must be placed before a subcommand")),
		OPT_END()
	};
	int result;

	argc = parse_options(argc, argv, prefix, options, builtin_remote_usage,
		PARSE_OPT_STOP_AT_NON_OPTION);

	if (argc < 1)
		result = show_all();
	else if (!strcmp(argv[0], "add"))
		result = add(argc, argv);
	else if (!strcmp(argv[0], "rename"))
		result = mv(argc, argv);
	else if (!strcmp(argv[0], "rm") || !strcmp(argv[0], "remove"))
		result = rm(argc, argv);
	else if (!strcmp(argv[0], "set-head"))
		result = set_head(argc, argv);
	else if (!strcmp(argv[0], "set-branches"))
		result = set_branches(argc, argv);
	else if (!strcmp(argv[0], "set-url"))
		result = set_url(argc, argv);
	else if (!strcmp(argv[0], "show"))
		result = show(argc, argv);
	else if (!strcmp(argv[0], "prune"))
		result = prune(argc, argv);
	else if (!strcmp(argv[0], "update"))
		result = update(argc, argv);
	else {
		error(_("Unknown subcommand: %s"), argv[0]);
		usage_with_options(builtin_remote_usage, options);
	}

	return result ? 1 : 0;
}<|MERGE_RESOLUTION|>--- conflicted
+++ resolved
@@ -755,17 +755,9 @@
 	struct strbuf err = STRBUF_INIT;
 	int i, result = 0;
 
-<<<<<<< HEAD
-	branch_names = xmalloc(branches->nr * sizeof(*branch_names));
-	for (i = 0; i < branches->nr; i++)
-		branch_names[i] = branches->items[i].string;
-	result |= repack_without_refs(branch_names, branches->nr);
-	free(branch_names);
-=======
 	if (repack_without_refs(branches, &err))
 		result |= error("%s", err.buf);
 	strbuf_release(&err);
->>>>>>> 7f8779f2
 
 	for (i = 0; i < branches->nr; i++) {
 		struct string_list_item *item = branches->items + i;
@@ -1331,25 +1323,9 @@
 	memset(&states, 0, sizeof(states));
 	get_remote_ref_states(remote, &states, GET_REF_STATES);
 
-<<<<<<< HEAD
-	if (states.stale.nr) {
-		printf_ln(_("Pruning %s"), remote);
-		printf_ln(_("URL: %s"),
-		       states.remote->url_nr
-		       ? states.remote->url[0]
-		       : _("(no URL)"));
-
-		delete_refs = xmalloc(states.stale.nr * sizeof(*delete_refs));
-		for (i = 0; i < states.stale.nr; i++)
-			delete_refs[i] = states.stale.items[i].util;
-		if (!dry_run)
-			result |= repack_without_refs(delete_refs, states.stale.nr);
-		free(delete_refs);
-=======
 	if (!states.stale.nr) {
 		free_remote_ref_states(&states);
 		return 0;
->>>>>>> 7f8779f2
 	}
 
 	printf_ln(_("Pruning %s"), remote);

/*
(See Documentation/git-fast-import.txt for maintained documentation.)
Format of STDIN stream:

  stream ::= cmd*;

  cmd ::= new_blob
        | new_commit
        | new_tag
        | reset_branch
        | checkpoint
        | progress
        ;

  new_blob ::= 'blob' lf
    mark?
    file_content;
  file_content ::= data;

  new_commit ::= 'commit' sp ref_str lf
    mark?
    ('author' (sp name)? sp '<' email '>' sp when lf)?
    'committer' (sp name)? sp '<' email '>' sp when lf
    commit_msg
    ('from' sp commit-ish lf)?
    ('merge' sp commit-ish lf)*
    (file_change | ls)*
    lf?;
  commit_msg ::= data;

  ls ::= 'ls' sp '"' quoted(path) '"' lf;

  file_change ::= file_clr
    | file_del
    | file_rnm
    | file_cpy
    | file_obm
    | file_inm;
  file_clr ::= 'deleteall' lf;
  file_del ::= 'D' sp path_str lf;
  file_rnm ::= 'R' sp path_str sp path_str lf;
  file_cpy ::= 'C' sp path_str sp path_str lf;
  file_obm ::= 'M' sp mode sp (hexsha1 | idnum) sp path_str lf;
  file_inm ::= 'M' sp mode sp 'inline' sp path_str lf
    data;
  note_obm ::= 'N' sp (hexsha1 | idnum) sp commit-ish lf;
  note_inm ::= 'N' sp 'inline' sp commit-ish lf
    data;

  new_tag ::= 'tag' sp tag_str lf
    'from' sp commit-ish lf
    ('tagger' (sp name)? sp '<' email '>' sp when lf)?
    tag_msg;
  tag_msg ::= data;

  reset_branch ::= 'reset' sp ref_str lf
    ('from' sp commit-ish lf)?
    lf?;

  checkpoint ::= 'checkpoint' lf
    lf?;

  progress ::= 'progress' sp not_lf* lf
    lf?;

     # note: the first idnum in a stream should be 1 and subsequent
     # idnums should not have gaps between values as this will cause
     # the stream parser to reserve space for the gapped values.  An
     # idnum can be updated in the future to a new object by issuing
     # a new mark directive with the old idnum.
     #
  mark ::= 'mark' sp idnum lf;
  data ::= (delimited_data | exact_data)
    lf?;

    # note: delim may be any string but must not contain lf.
    # data_line may contain any data but must not be exactly
    # delim.
  delimited_data ::= 'data' sp '<<' delim lf
    (data_line lf)*
    delim lf;

     # note: declen indicates the length of binary_data in bytes.
     # declen does not include the lf preceding the binary data.
     #
  exact_data ::= 'data' sp declen lf
    binary_data;

     # note: quoted strings are C-style quoting supporting \c for
     # common escapes of 'c' (e..g \n, \t, \\, \") or \nnn where nnn
     # is the signed byte value in octal.  Note that the only
     # characters which must actually be escaped to protect the
     # stream formatting is: \, " and LF.  Otherwise these values
     # are UTF8.
     #
  commit-ish  ::= (ref_str | hexsha1 | sha1exp_str | idnum);
  ref_str     ::= ref;
  sha1exp_str ::= sha1exp;
  tag_str     ::= tag;
  path_str    ::= path    | '"' quoted(path)    '"' ;
  mode        ::= '100644' | '644'
                | '100755' | '755'
                | '120000'
                ;

  declen ::= # unsigned 32 bit value, ascii base10 notation;
  bigint ::= # unsigned integer value, ascii base10 notation;
  binary_data ::= # file content, not interpreted;

  when         ::= raw_when | rfc2822_when;
  raw_when     ::= ts sp tz;
  rfc2822_when ::= # Valid RFC 2822 date and time;

  sp ::= # ASCII space character;
  lf ::= # ASCII newline (LF) character;

     # note: a colon (':') must precede the numerical value assigned to
     # an idnum.  This is to distinguish it from a ref or tag name as
     # GIT does not permit ':' in ref or tag strings.
     #
  idnum   ::= ':' bigint;
  path    ::= # GIT style file path, e.g. "a/b/c";
  ref     ::= # GIT ref name, e.g. "refs/heads/MOZ_GECKO_EXPERIMENT";
  tag     ::= # GIT tag name, e.g. "FIREFOX_1_5";
  sha1exp ::= # Any valid GIT SHA1 expression;
  hexsha1 ::= # SHA1 in hexadecimal format;

     # note: name and email are UTF8 strings, however name must not
     # contain '<' or lf and email must not contain any of the
     # following: '<', '>', lf.
     #
  name  ::= # valid GIT author/committer name;
  email ::= # valid GIT author/committer email;
  ts    ::= # time since the epoch in seconds, ascii base10 notation;
  tz    ::= # GIT style timezone;

     # note: comments, ls and cat requests may appear anywhere
     # in the input, except within a data command.  Any form
     # of the data command always escapes the related input
     # from comment processing.
     #
     # In case it is not clear, the '#' that starts the comment
     # must be the first character on that line (an lf
     # preceded it).
     #

  cat_blob ::= 'cat-blob' sp (hexsha1 | idnum) lf;
  ls_tree  ::= 'ls' sp (hexsha1 | idnum) sp path_str lf;

  comment ::= '#' not_lf* lf;
  not_lf  ::= # Any byte that is not ASCII newline (LF);
*/

#include "builtin.h"
#include "cache.h"
#include "lockfile.h"
#include "object.h"
#include "blob.h"
#include "tree.h"
#include "commit.h"
#include "delta.h"
#include "pack.h"
#include "refs.h"
#include "csum-file.h"
#include "quote.h"
#include "exec_cmd.h"
#include "dir.h"

#define PACK_ID_BITS 16
#define MAX_PACK_ID ((1<<PACK_ID_BITS)-1)
#define DEPTH_BITS 13
#define MAX_DEPTH ((1<<DEPTH_BITS)-1)

/*
 * We abuse the setuid bit on directories to mean "do not delta".
 */
#define NO_DELTA S_ISUID

struct object_entry {
	struct pack_idx_entry idx;
	struct object_entry *next;
	uint32_t type : TYPE_BITS,
		pack_id : PACK_ID_BITS,
		depth : DEPTH_BITS;
};

struct object_entry_pool {
	struct object_entry_pool *next_pool;
	struct object_entry *next_free;
	struct object_entry *end;
	struct object_entry entries[FLEX_ARRAY]; /* more */
};

struct mark_set {
	union {
		struct object_entry *marked[1024];
		struct mark_set *sets[1024];
	} data;
	unsigned int shift;
};

struct last_object {
	struct strbuf data;
	off_t offset;
	unsigned int depth;
	unsigned no_swap : 1;
};

struct mem_pool {
	struct mem_pool *next_pool;
	char *next_free;
	char *end;
	uintmax_t space[FLEX_ARRAY]; /* more */
};

struct atom_str {
	struct atom_str *next_atom;
	unsigned short str_len;
	char str_dat[FLEX_ARRAY]; /* more */
};

struct tree_content;
struct tree_entry {
	struct tree_content *tree;
	struct atom_str *name;
	struct tree_entry_ms {
		uint16_t mode;
		unsigned char sha1[20];
	} versions[2];
};

struct tree_content {
	unsigned int entry_capacity; /* must match avail_tree_content */
	unsigned int entry_count;
	unsigned int delta_depth;
	struct tree_entry *entries[FLEX_ARRAY]; /* more */
};

struct avail_tree_content {
	unsigned int entry_capacity; /* must match tree_content */
	struct avail_tree_content *next_avail;
};

struct branch {
	struct branch *table_next_branch;
	struct branch *active_next_branch;
	const char *name;
	struct tree_entry branch_tree;
	uintmax_t last_commit;
	uintmax_t num_notes;
	unsigned active : 1;
	unsigned pack_id : PACK_ID_BITS;
	unsigned char sha1[20];
};

struct tag {
	struct tag *next_tag;
	const char *name;
	unsigned int pack_id;
	unsigned char sha1[20];
};

struct hash_list {
	struct hash_list *next;
	unsigned char sha1[20];
};

typedef enum {
	WHENSPEC_RAW = 1,
	WHENSPEC_RFC2822,
	WHENSPEC_NOW
} whenspec_type;

struct recent_command {
	struct recent_command *prev;
	struct recent_command *next;
	char *buf;
};

/* Configured limits on output */
static unsigned long max_depth = 10;
static off_t max_packsize;
static int force_update;
static int pack_compression_level = Z_DEFAULT_COMPRESSION;
static int pack_compression_seen;

/* Stats and misc. counters */
static uintmax_t alloc_count;
static uintmax_t marks_set_count;
static uintmax_t object_count_by_type[1 << TYPE_BITS];
static uintmax_t duplicate_count_by_type[1 << TYPE_BITS];
static uintmax_t delta_count_by_type[1 << TYPE_BITS];
static uintmax_t delta_count_attempts_by_type[1 << TYPE_BITS];
static unsigned long object_count;
static unsigned long branch_count;
static unsigned long branch_load_count;
static int failure;
static FILE *pack_edges;
static unsigned int show_stats = 1;
static int global_argc;
static char **global_argv;

/* Memory pools */
static size_t mem_pool_alloc = 2*1024*1024 - sizeof(struct mem_pool);
static size_t total_allocd;
static struct mem_pool *mem_pool;

/* Atom management */
static unsigned int atom_table_sz = 4451;
static unsigned int atom_cnt;
static struct atom_str **atom_table;

/* The .pack file being generated */
static struct pack_idx_option pack_idx_opts;
static unsigned int pack_id;
static struct sha1file *pack_file;
static struct packed_git *pack_data;
static struct packed_git **all_packs;
static off_t pack_size;

/* Table of objects we've written. */
static unsigned int object_entry_alloc = 5000;
static struct object_entry_pool *blocks;
static struct object_entry *object_table[1 << 16];
static struct mark_set *marks;
static const char *export_marks_file;
static const char *import_marks_file;
static int import_marks_file_from_stream;
static int import_marks_file_ignore_missing;
static int relative_marks_paths;

/* Our last blob */
static struct last_object last_blob = { STRBUF_INIT, 0, 0, 0 };

/* Tree management */
static unsigned int tree_entry_alloc = 1000;
static void *avail_tree_entry;
static unsigned int avail_tree_table_sz = 100;
static struct avail_tree_content **avail_tree_table;
static struct strbuf old_tree = STRBUF_INIT;
static struct strbuf new_tree = STRBUF_INIT;

/* Branch data */
static unsigned long max_active_branches = 5;
static unsigned long cur_active_branches;
static unsigned long branch_table_sz = 1039;
static struct branch **branch_table;
static struct branch *active_branches;

/* Tag data */
static struct tag *first_tag;
static struct tag *last_tag;

/* Input stream parsing */
static whenspec_type whenspec = WHENSPEC_RAW;
static struct strbuf command_buf = STRBUF_INIT;
static int unread_command_buf;
static struct recent_command cmd_hist = {&cmd_hist, &cmd_hist, NULL};
static struct recent_command *cmd_tail = &cmd_hist;
static struct recent_command *rc_free;
static unsigned int cmd_save = 100;
static uintmax_t next_mark;
static struct strbuf new_data = STRBUF_INIT;
static int seen_data_command;
static int require_explicit_termination;

/* Signal handling */
static volatile sig_atomic_t checkpoint_requested;

/* Where to write output of cat-blob commands */
static int cat_blob_fd = STDOUT_FILENO;

static void parse_argv(void);
static void parse_cat_blob(void);
static void parse_ls(struct branch *b);

static void write_branch_report(FILE *rpt, struct branch *b)
{
	fprintf(rpt, "%s:\n", b->name);

	fprintf(rpt, "  status      :");
	if (b->active)
		fputs(" active", rpt);
	if (b->branch_tree.tree)
		fputs(" loaded", rpt);
	if (is_null_sha1(b->branch_tree.versions[1].sha1))
		fputs(" dirty", rpt);
	fputc('\n', rpt);

	fprintf(rpt, "  tip commit  : %s\n", sha1_to_hex(b->sha1));
	fprintf(rpt, "  old tree    : %s\n", sha1_to_hex(b->branch_tree.versions[0].sha1));
	fprintf(rpt, "  cur tree    : %s\n", sha1_to_hex(b->branch_tree.versions[1].sha1));
	fprintf(rpt, "  commit clock: %" PRIuMAX "\n", b->last_commit);

	fputs("  last pack   : ", rpt);
	if (b->pack_id < MAX_PACK_ID)
		fprintf(rpt, "%u", b->pack_id);
	fputc('\n', rpt);

	fputc('\n', rpt);
}

static void dump_marks_helper(FILE *, uintmax_t, struct mark_set *);

static void write_crash_report(const char *err)
{
	char *loc = git_path("fast_import_crash_%"PRIuMAX, (uintmax_t) getpid());
	FILE *rpt = fopen(loc, "w");
	struct branch *b;
	unsigned long lu;
	struct recent_command *rc;

	if (!rpt) {
		error("can't write crash report %s: %s", loc, strerror(errno));
		return;
	}

	fprintf(stderr, "fast-import: dumping crash report to %s\n", loc);

	fprintf(rpt, "fast-import crash report:\n");
	fprintf(rpt, "    fast-import process: %"PRIuMAX"\n", (uintmax_t) getpid());
	fprintf(rpt, "    parent process     : %"PRIuMAX"\n", (uintmax_t) getppid());
	fprintf(rpt, "    at %s\n", show_date(time(NULL), 0, DATE_LOCAL));
	fputc('\n', rpt);

	fputs("fatal: ", rpt);
	fputs(err, rpt);
	fputc('\n', rpt);

	fputc('\n', rpt);
	fputs("Most Recent Commands Before Crash\n", rpt);
	fputs("---------------------------------\n", rpt);
	for (rc = cmd_hist.next; rc != &cmd_hist; rc = rc->next) {
		if (rc->next == &cmd_hist)
			fputs("* ", rpt);
		else
			fputs("  ", rpt);
		fputs(rc->buf, rpt);
		fputc('\n', rpt);
	}

	fputc('\n', rpt);
	fputs("Active Branch LRU\n", rpt);
	fputs("-----------------\n", rpt);
	fprintf(rpt, "    active_branches = %lu cur, %lu max\n",
		cur_active_branches,
		max_active_branches);
	fputc('\n', rpt);
	fputs("  pos  clock name\n", rpt);
	fputs("  ~~~~~~~~~~~~~~~~~~~~~~~~~~~~~~~~~~~~~~~~~~~~~\n", rpt);
	for (b = active_branches, lu = 0; b; b = b->active_next_branch)
		fprintf(rpt, "  %2lu) %6" PRIuMAX" %s\n",
			++lu, b->last_commit, b->name);

	fputc('\n', rpt);
	fputs("Inactive Branches\n", rpt);
	fputs("-----------------\n", rpt);
	for (lu = 0; lu < branch_table_sz; lu++) {
		for (b = branch_table[lu]; b; b = b->table_next_branch)
			write_branch_report(rpt, b);
	}

	if (first_tag) {
		struct tag *tg;
		fputc('\n', rpt);
		fputs("Annotated Tags\n", rpt);
		fputs("--------------\n", rpt);
		for (tg = first_tag; tg; tg = tg->next_tag) {
			fputs(sha1_to_hex(tg->sha1), rpt);
			fputc(' ', rpt);
			fputs(tg->name, rpt);
			fputc('\n', rpt);
		}
	}

	fputc('\n', rpt);
	fputs("Marks\n", rpt);
	fputs("-----\n", rpt);
	if (export_marks_file)
		fprintf(rpt, "  exported to %s\n", export_marks_file);
	else
		dump_marks_helper(rpt, 0, marks);

	fputc('\n', rpt);
	fputs("-------------------\n", rpt);
	fputs("END OF CRASH REPORT\n", rpt);
	fclose(rpt);
}

static void end_packfile(void);
static void unkeep_all_packs(void);
static void dump_marks(void);

static NORETURN void die_nicely(const char *err, va_list params)
{
	static int zombie;
	char message[2 * PATH_MAX];

	vsnprintf(message, sizeof(message), err, params);
	fputs("fatal: ", stderr);
	fputs(message, stderr);
	fputc('\n', stderr);

	if (!zombie) {
		zombie = 1;
		write_crash_report(message);
		end_packfile();
		unkeep_all_packs();
		dump_marks();
	}
	exit(128);
}

#ifndef SIGUSR1	/* Windows, for example */

static void set_checkpoint_signal(void)
{
}

#else

static void checkpoint_signal(int signo)
{
	checkpoint_requested = 1;
}

static void set_checkpoint_signal(void)
{
	struct sigaction sa;

	memset(&sa, 0, sizeof(sa));
	sa.sa_handler = checkpoint_signal;
	sigemptyset(&sa.sa_mask);
	sa.sa_flags = SA_RESTART;
	sigaction(SIGUSR1, &sa, NULL);
}

#endif

static void alloc_objects(unsigned int cnt)
{
	struct object_entry_pool *b;

	b = xmalloc(sizeof(struct object_entry_pool)
		+ cnt * sizeof(struct object_entry));
	b->next_pool = blocks;
	b->next_free = b->entries;
	b->end = b->entries + cnt;
	blocks = b;
	alloc_count += cnt;
}

static struct object_entry *new_object(unsigned char *sha1)
{
	struct object_entry *e;

	if (blocks->next_free == blocks->end)
		alloc_objects(object_entry_alloc);

	e = blocks->next_free++;
	hashcpy(e->idx.sha1, sha1);
	return e;
}

static struct object_entry *find_object(unsigned char *sha1)
{
	unsigned int h = sha1[0] << 8 | sha1[1];
	struct object_entry *e;
	for (e = object_table[h]; e; e = e->next)
		if (!hashcmp(sha1, e->idx.sha1))
			return e;
	return NULL;
}

static struct object_entry *insert_object(unsigned char *sha1)
{
	unsigned int h = sha1[0] << 8 | sha1[1];
	struct object_entry *e = object_table[h];

	while (e) {
		if (!hashcmp(sha1, e->idx.sha1))
			return e;
		e = e->next;
	}

	e = new_object(sha1);
	e->next = object_table[h];
	e->idx.offset = 0;
	object_table[h] = e;
	return e;
}

static unsigned int hc_str(const char *s, size_t len)
{
	unsigned int r = 0;
	while (len-- > 0)
		r = r * 31 + *s++;
	return r;
}

static void *pool_alloc(size_t len)
{
	struct mem_pool *p;
	void *r;

	/* round up to a 'uintmax_t' alignment */
	if (len & (sizeof(uintmax_t) - 1))
		len += sizeof(uintmax_t) - (len & (sizeof(uintmax_t) - 1));

	for (p = mem_pool; p; p = p->next_pool)
		if ((p->end - p->next_free >= len))
			break;

	if (!p) {
		if (len >= (mem_pool_alloc/2)) {
			total_allocd += len;
			return xmalloc(len);
		}
		total_allocd += sizeof(struct mem_pool) + mem_pool_alloc;
		p = xmalloc(sizeof(struct mem_pool) + mem_pool_alloc);
		p->next_pool = mem_pool;
		p->next_free = (char *) p->space;
		p->end = p->next_free + mem_pool_alloc;
		mem_pool = p;
	}

	r = p->next_free;
	p->next_free += len;
	return r;
}

static void *pool_calloc(size_t count, size_t size)
{
	size_t len = count * size;
	void *r = pool_alloc(len);
	memset(r, 0, len);
	return r;
}

static char *pool_strdup(const char *s)
{
	char *r = pool_alloc(strlen(s) + 1);
	strcpy(r, s);
	return r;
}

static void insert_mark(uintmax_t idnum, struct object_entry *oe)
{
	struct mark_set *s = marks;
	while ((idnum >> s->shift) >= 1024) {
		s = pool_calloc(1, sizeof(struct mark_set));
		s->shift = marks->shift + 10;
		s->data.sets[0] = marks;
		marks = s;
	}
	while (s->shift) {
		uintmax_t i = idnum >> s->shift;
		idnum -= i << s->shift;
		if (!s->data.sets[i]) {
			s->data.sets[i] = pool_calloc(1, sizeof(struct mark_set));
			s->data.sets[i]->shift = s->shift - 10;
		}
		s = s->data.sets[i];
	}
	if (!s->data.marked[idnum])
		marks_set_count++;
	s->data.marked[idnum] = oe;
}

static struct object_entry *find_mark(uintmax_t idnum)
{
	uintmax_t orig_idnum = idnum;
	struct mark_set *s = marks;
	struct object_entry *oe = NULL;
	if ((idnum >> s->shift) < 1024) {
		while (s && s->shift) {
			uintmax_t i = idnum >> s->shift;
			idnum -= i << s->shift;
			s = s->data.sets[i];
		}
		if (s)
			oe = s->data.marked[idnum];
	}
	if (!oe)
		die("mark :%" PRIuMAX " not declared", orig_idnum);
	return oe;
}

static struct atom_str *to_atom(const char *s, unsigned short len)
{
	unsigned int hc = hc_str(s, len) % atom_table_sz;
	struct atom_str *c;

	for (c = atom_table[hc]; c; c = c->next_atom)
		if (c->str_len == len && !strncmp(s, c->str_dat, len))
			return c;

	c = pool_alloc(sizeof(struct atom_str) + len + 1);
	c->str_len = len;
	strncpy(c->str_dat, s, len);
	c->str_dat[len] = 0;
	c->next_atom = atom_table[hc];
	atom_table[hc] = c;
	atom_cnt++;
	return c;
}

static struct branch *lookup_branch(const char *name)
{
	unsigned int hc = hc_str(name, strlen(name)) % branch_table_sz;
	struct branch *b;

	for (b = branch_table[hc]; b; b = b->table_next_branch)
		if (!strcmp(name, b->name))
			return b;
	return NULL;
}

static struct branch *new_branch(const char *name)
{
	unsigned int hc = hc_str(name, strlen(name)) % branch_table_sz;
	struct branch *b = lookup_branch(name);

	if (b)
		die("Invalid attempt to create duplicate branch: %s", name);
	if (check_refname_format(name, REFNAME_ALLOW_ONELEVEL))
		die("Branch name doesn't conform to GIT standards: %s", name);

	b = pool_calloc(1, sizeof(struct branch));
	b->name = pool_strdup(name);
	b->table_next_branch = branch_table[hc];
	b->branch_tree.versions[0].mode = S_IFDIR;
	b->branch_tree.versions[1].mode = S_IFDIR;
	b->num_notes = 0;
	b->active = 0;
	b->pack_id = MAX_PACK_ID;
	branch_table[hc] = b;
	branch_count++;
	return b;
}

static unsigned int hc_entries(unsigned int cnt)
{
	cnt = cnt & 7 ? (cnt / 8) + 1 : cnt / 8;
	return cnt < avail_tree_table_sz ? cnt : avail_tree_table_sz - 1;
}

static struct tree_content *new_tree_content(unsigned int cnt)
{
	struct avail_tree_content *f, *l = NULL;
	struct tree_content *t;
	unsigned int hc = hc_entries(cnt);

	for (f = avail_tree_table[hc]; f; l = f, f = f->next_avail)
		if (f->entry_capacity >= cnt)
			break;

	if (f) {
		if (l)
			l->next_avail = f->next_avail;
		else
			avail_tree_table[hc] = f->next_avail;
	} else {
		cnt = cnt & 7 ? ((cnt / 8) + 1) * 8 : cnt;
		f = pool_alloc(sizeof(*t) + sizeof(t->entries[0]) * cnt);
		f->entry_capacity = cnt;
	}

	t = (struct tree_content*)f;
	t->entry_count = 0;
	t->delta_depth = 0;
	return t;
}

static void release_tree_entry(struct tree_entry *e);
static void release_tree_content(struct tree_content *t)
{
	struct avail_tree_content *f = (struct avail_tree_content*)t;
	unsigned int hc = hc_entries(f->entry_capacity);
	f->next_avail = avail_tree_table[hc];
	avail_tree_table[hc] = f;
}

static void release_tree_content_recursive(struct tree_content *t)
{
	unsigned int i;
	for (i = 0; i < t->entry_count; i++)
		release_tree_entry(t->entries[i]);
	release_tree_content(t);
}

static struct tree_content *grow_tree_content(
	struct tree_content *t,
	int amt)
{
	struct tree_content *r = new_tree_content(t->entry_count + amt);
	r->entry_count = t->entry_count;
	r->delta_depth = t->delta_depth;
	memcpy(r->entries,t->entries,t->entry_count*sizeof(t->entries[0]));
	release_tree_content(t);
	return r;
}

static struct tree_entry *new_tree_entry(void)
{
	struct tree_entry *e;

	if (!avail_tree_entry) {
		unsigned int n = tree_entry_alloc;
		total_allocd += n * sizeof(struct tree_entry);
		avail_tree_entry = e = xmalloc(n * sizeof(struct tree_entry));
		while (n-- > 1) {
			*((void**)e) = e + 1;
			e++;
		}
		*((void**)e) = NULL;
	}

	e = avail_tree_entry;
	avail_tree_entry = *((void**)e);
	return e;
}

static void release_tree_entry(struct tree_entry *e)
{
	if (e->tree)
		release_tree_content_recursive(e->tree);
	*((void**)e) = avail_tree_entry;
	avail_tree_entry = e;
}

static struct tree_content *dup_tree_content(struct tree_content *s)
{
	struct tree_content *d;
	struct tree_entry *a, *b;
	unsigned int i;

	if (!s)
		return NULL;
	d = new_tree_content(s->entry_count);
	for (i = 0; i < s->entry_count; i++) {
		a = s->entries[i];
		b = new_tree_entry();
		memcpy(b, a, sizeof(*a));
		if (a->tree && is_null_sha1(b->versions[1].sha1))
			b->tree = dup_tree_content(a->tree);
		else
			b->tree = NULL;
		d->entries[i] = b;
	}
	d->entry_count = s->entry_count;
	d->delta_depth = s->delta_depth;

	return d;
}

static void start_packfile(void)
{
	static char tmp_file[PATH_MAX];
	struct packed_git *p;
	struct pack_header hdr;
	int pack_fd;

	pack_fd = odb_mkstemp(tmp_file, sizeof(tmp_file),
			      "pack/tmp_pack_XXXXXX");
	p = xcalloc(1, sizeof(*p) + strlen(tmp_file) + 2);
	strcpy(p->pack_name, tmp_file);
	p->pack_fd = pack_fd;
	p->do_not_close = 1;
	pack_file = sha1fd(pack_fd, p->pack_name);

	hdr.hdr_signature = htonl(PACK_SIGNATURE);
	hdr.hdr_version = htonl(2);
	hdr.hdr_entries = 0;
	sha1write(pack_file, &hdr, sizeof(hdr));

	pack_data = p;
	pack_size = sizeof(hdr);
	object_count = 0;

	REALLOC_ARRAY(all_packs, pack_id + 1);
	all_packs[pack_id] = p;
}

static const char *create_index(void)
{
	const char *tmpfile;
	struct pack_idx_entry **idx, **c, **last;
	struct object_entry *e;
	struct object_entry_pool *o;

	/* Build the table of object IDs. */
	idx = xmalloc(object_count * sizeof(*idx));
	c = idx;
	for (o = blocks; o; o = o->next_pool)
		for (e = o->next_free; e-- != o->entries;)
			if (pack_id == e->pack_id)
				*c++ = &e->idx;
	last = idx + object_count;
	if (c != last)
		die("internal consistency error creating the index");

	tmpfile = write_idx_file(NULL, idx, object_count, &pack_idx_opts, pack_data->sha1);
	free(idx);
	return tmpfile;
}

static char *keep_pack(const char *curr_index_name)
{
	static char name[PATH_MAX];
	static const char *keep_msg = "fast-import";
	int keep_fd;

	keep_fd = odb_pack_keep(name, sizeof(name), pack_data->sha1);
	if (keep_fd < 0)
		die_errno("cannot create keep file");
	write_or_die(keep_fd, keep_msg, strlen(keep_msg));
	if (close(keep_fd))
		die_errno("failed to write keep file");

	snprintf(name, sizeof(name), "%s/pack/pack-%s.pack",
		 get_object_directory(), sha1_to_hex(pack_data->sha1));
	if (move_temp_to_file(pack_data->pack_name, name))
		die("cannot store pack file");

	snprintf(name, sizeof(name), "%s/pack/pack-%s.idx",
		 get_object_directory(), sha1_to_hex(pack_data->sha1));
	if (move_temp_to_file(curr_index_name, name))
		die("cannot store index file");
	free((void *)curr_index_name);
	return name;
}

static void unkeep_all_packs(void)
{
	static char name[PATH_MAX];
	int k;

	for (k = 0; k < pack_id; k++) {
		struct packed_git *p = all_packs[k];
		snprintf(name, sizeof(name), "%s/pack/pack-%s.keep",
			 get_object_directory(), sha1_to_hex(p->sha1));
		unlink_or_warn(name);
	}
}

static void end_packfile(void)
{
	static int running;

	if (running || !pack_data)
		return;

	running = 1;
	clear_delta_base_cache();
	if (object_count) {
		struct packed_git *new_p;
		unsigned char cur_pack_sha1[20];
		char *idx_name;
		int i;
		struct branch *b;
		struct tag *t;

		close_pack_windows(pack_data);
		sha1close(pack_file, cur_pack_sha1, 0);
		fixup_pack_header_footer(pack_data->pack_fd, pack_data->sha1,
				    pack_data->pack_name, object_count,
				    cur_pack_sha1, pack_size);
		close(pack_data->pack_fd);
		idx_name = keep_pack(create_index());

		/* Register the packfile with core git's machinery. */
		new_p = add_packed_git(idx_name, strlen(idx_name), 1);
		if (!new_p)
			die("core git rejected index %s", idx_name);
		all_packs[pack_id] = new_p;
		install_packed_git(new_p);

		/* Print the boundary */
		if (pack_edges) {
			fprintf(pack_edges, "%s:", new_p->pack_name);
			for (i = 0; i < branch_table_sz; i++) {
				for (b = branch_table[i]; b; b = b->table_next_branch) {
					if (b->pack_id == pack_id)
						fprintf(pack_edges, " %s", sha1_to_hex(b->sha1));
				}
			}
			for (t = first_tag; t; t = t->next_tag) {
				if (t->pack_id == pack_id)
					fprintf(pack_edges, " %s", sha1_to_hex(t->sha1));
			}
			fputc('\n', pack_edges);
			fflush(pack_edges);
		}

		pack_id++;
	}
	else {
		close(pack_data->pack_fd);
		unlink_or_warn(pack_data->pack_name);
	}
	free(pack_data);
	pack_data = NULL;
	running = 0;

	/* We can't carry a delta across packfiles. */
	strbuf_release(&last_blob.data);
	last_blob.offset = 0;
	last_blob.depth = 0;
}

static void cycle_packfile(void)
{
	end_packfile();
	start_packfile();
}

static int store_object(
	enum object_type type,
	struct strbuf *dat,
	struct last_object *last,
	unsigned char *sha1out,
	uintmax_t mark)
{
	void *out, *delta;
	struct object_entry *e;
	unsigned char hdr[96];
	unsigned char sha1[20];
	unsigned long hdrlen, deltalen;
	git_SHA_CTX c;
	git_zstream s;

	hdrlen = sprintf((char *)hdr,"%s %lu", typename(type),
		(unsigned long)dat->len) + 1;
	git_SHA1_Init(&c);
	git_SHA1_Update(&c, hdr, hdrlen);
	git_SHA1_Update(&c, dat->buf, dat->len);
	git_SHA1_Final(sha1, &c);
	if (sha1out)
		hashcpy(sha1out, sha1);

	e = insert_object(sha1);
	if (mark)
		insert_mark(mark, e);
	if (e->idx.offset) {
		duplicate_count_by_type[type]++;
		return 1;
	} else if (find_sha1_pack(sha1, packed_git)) {
		e->type = type;
		e->pack_id = MAX_PACK_ID;
		e->idx.offset = 1; /* just not zero! */
		duplicate_count_by_type[type]++;
		return 1;
	}

	if (last && last->data.buf && last->depth < max_depth && dat->len > 20) {
		delta_count_attempts_by_type[type]++;
		delta = diff_delta(last->data.buf, last->data.len,
			dat->buf, dat->len,
			&deltalen, dat->len - 20);
	} else
		delta = NULL;

	memset(&s, 0, sizeof(s));
	git_deflate_init(&s, pack_compression_level);
	if (delta) {
		s.next_in = delta;
		s.avail_in = deltalen;
	} else {
		s.next_in = (void *)dat->buf;
		s.avail_in = dat->len;
	}
	s.avail_out = git_deflate_bound(&s, s.avail_in);
	s.next_out = out = xmalloc(s.avail_out);
	while (git_deflate(&s, Z_FINISH) == Z_OK)
		; /* nothing */
	git_deflate_end(&s);

	/* Determine if we should auto-checkpoint. */
	if ((max_packsize && (pack_size + 60 + s.total_out) > max_packsize)
		|| (pack_size + 60 + s.total_out) < pack_size) {

		/* This new object needs to *not* have the current pack_id. */
		e->pack_id = pack_id + 1;
		cycle_packfile();

		/* We cannot carry a delta into the new pack. */
		if (delta) {
			free(delta);
			delta = NULL;

			memset(&s, 0, sizeof(s));
			git_deflate_init(&s, pack_compression_level);
			s.next_in = (void *)dat->buf;
			s.avail_in = dat->len;
			s.avail_out = git_deflate_bound(&s, s.avail_in);
			s.next_out = out = xrealloc(out, s.avail_out);
			while (git_deflate(&s, Z_FINISH) == Z_OK)
				; /* nothing */
			git_deflate_end(&s);
		}
	}

	e->type = type;
	e->pack_id = pack_id;
	e->idx.offset = pack_size;
	object_count++;
	object_count_by_type[type]++;

	crc32_begin(pack_file);

	if (delta) {
		off_t ofs = e->idx.offset - last->offset;
		unsigned pos = sizeof(hdr) - 1;

		delta_count_by_type[type]++;
		e->depth = last->depth + 1;

		hdrlen = encode_in_pack_object_header(OBJ_OFS_DELTA, deltalen, hdr);
		sha1write(pack_file, hdr, hdrlen);
		pack_size += hdrlen;

		hdr[pos] = ofs & 127;
		while (ofs >>= 7)
			hdr[--pos] = 128 | (--ofs & 127);
		sha1write(pack_file, hdr + pos, sizeof(hdr) - pos);
		pack_size += sizeof(hdr) - pos;
	} else {
		e->depth = 0;
		hdrlen = encode_in_pack_object_header(type, dat->len, hdr);
		sha1write(pack_file, hdr, hdrlen);
		pack_size += hdrlen;
	}

	sha1write(pack_file, out, s.total_out);
	pack_size += s.total_out;

	e->idx.crc32 = crc32_end(pack_file);

	free(out);
	free(delta);
	if (last) {
		if (last->no_swap) {
			last->data = *dat;
		} else {
			strbuf_swap(&last->data, dat);
		}
		last->offset = e->idx.offset;
		last->depth = e->depth;
	}
	return 0;
}

static void truncate_pack(struct sha1file_checkpoint *checkpoint)
{
	if (sha1file_truncate(pack_file, checkpoint))
		die_errno("cannot truncate pack to skip duplicate");
	pack_size = checkpoint->offset;
}

static void stream_blob(uintmax_t len, unsigned char *sha1out, uintmax_t mark)
{
	size_t in_sz = 64 * 1024, out_sz = 64 * 1024;
	unsigned char *in_buf = xmalloc(in_sz);
	unsigned char *out_buf = xmalloc(out_sz);
	struct object_entry *e;
	unsigned char sha1[20];
	unsigned long hdrlen;
	off_t offset;
	git_SHA_CTX c;
	git_zstream s;
	struct sha1file_checkpoint checkpoint;
	int status = Z_OK;

	/* Determine if we should auto-checkpoint. */
	if ((max_packsize && (pack_size + 60 + len) > max_packsize)
		|| (pack_size + 60 + len) < pack_size)
		cycle_packfile();

	sha1file_checkpoint(pack_file, &checkpoint);
	offset = checkpoint.offset;

	hdrlen = snprintf((char *)out_buf, out_sz, "blob %" PRIuMAX, len) + 1;
	if (out_sz <= hdrlen)
		die("impossibly large object header");

	git_SHA1_Init(&c);
	git_SHA1_Update(&c, out_buf, hdrlen);

	crc32_begin(pack_file);

	memset(&s, 0, sizeof(s));
	git_deflate_init(&s, pack_compression_level);

	hdrlen = encode_in_pack_object_header(OBJ_BLOB, len, out_buf);
	if (out_sz <= hdrlen)
		die("impossibly large object header");

	s.next_out = out_buf + hdrlen;
	s.avail_out = out_sz - hdrlen;

	while (status != Z_STREAM_END) {
		if (0 < len && !s.avail_in) {
			size_t cnt = in_sz < len ? in_sz : (size_t)len;
			size_t n = fread(in_buf, 1, cnt, stdin);
			if (!n && feof(stdin))
				die("EOF in data (%" PRIuMAX " bytes remaining)", len);

			git_SHA1_Update(&c, in_buf, n);
			s.next_in = in_buf;
			s.avail_in = n;
			len -= n;
		}

		status = git_deflate(&s, len ? 0 : Z_FINISH);

		if (!s.avail_out || status == Z_STREAM_END) {
			size_t n = s.next_out - out_buf;
			sha1write(pack_file, out_buf, n);
			pack_size += n;
			s.next_out = out_buf;
			s.avail_out = out_sz;
		}

		switch (status) {
		case Z_OK:
		case Z_BUF_ERROR:
		case Z_STREAM_END:
			continue;
		default:
			die("unexpected deflate failure: %d", status);
		}
	}
	git_deflate_end(&s);
	git_SHA1_Final(sha1, &c);

	if (sha1out)
		hashcpy(sha1out, sha1);

	e = insert_object(sha1);

	if (mark)
		insert_mark(mark, e);

	if (e->idx.offset) {
		duplicate_count_by_type[OBJ_BLOB]++;
		truncate_pack(&checkpoint);

	} else if (find_sha1_pack(sha1, packed_git)) {
		e->type = OBJ_BLOB;
		e->pack_id = MAX_PACK_ID;
		e->idx.offset = 1; /* just not zero! */
		duplicate_count_by_type[OBJ_BLOB]++;
		truncate_pack(&checkpoint);

	} else {
		e->depth = 0;
		e->type = OBJ_BLOB;
		e->pack_id = pack_id;
		e->idx.offset = offset;
		e->idx.crc32 = crc32_end(pack_file);
		object_count++;
		object_count_by_type[OBJ_BLOB]++;
	}

	free(in_buf);
	free(out_buf);
}

/* All calls must be guarded by find_object() or find_mark() to
 * ensure the 'struct object_entry' passed was written by this
 * process instance.  We unpack the entry by the offset, avoiding
 * the need for the corresponding .idx file.  This unpacking rule
 * works because we only use OBJ_REF_DELTA within the packfiles
 * created by fast-import.
 *
 * oe must not be NULL.  Such an oe usually comes from giving
 * an unknown SHA-1 to find_object() or an undefined mark to
 * find_mark().  Callers must test for this condition and use
 * the standard read_sha1_file() when it happens.
 *
 * oe->pack_id must not be MAX_PACK_ID.  Such an oe is usually from
 * find_mark(), where the mark was reloaded from an existing marks
 * file and is referencing an object that this fast-import process
 * instance did not write out to a packfile.  Callers must test for
 * this condition and use read_sha1_file() instead.
 */
static void *gfi_unpack_entry(
	struct object_entry *oe,
	unsigned long *sizep)
{
	enum object_type type;
	struct packed_git *p = all_packs[oe->pack_id];
	if (p == pack_data && p->pack_size < (pack_size + 20)) {
		/* The object is stored in the packfile we are writing to
		 * and we have modified it since the last time we scanned
		 * back to read a previously written object.  If an old
		 * window covered [p->pack_size, p->pack_size + 20) its
		 * data is stale and is not valid.  Closing all windows
		 * and updating the packfile length ensures we can read
		 * the newly written data.
		 */
		close_pack_windows(p);
		sha1flush(pack_file);

		/* We have to offer 20 bytes additional on the end of
		 * the packfile as the core unpacker code assumes the
		 * footer is present at the file end and must promise
		 * at least 20 bytes within any window it maps.  But
		 * we don't actually create the footer here.
		 */
		p->pack_size = pack_size + 20;
	}
	return unpack_entry(p, oe->idx.offset, &type, sizep);
}

static const char *get_mode(const char *str, uint16_t *modep)
{
	unsigned char c;
	uint16_t mode = 0;

	while ((c = *str++) != ' ') {
		if (c < '0' || c > '7')
			return NULL;
		mode = (mode << 3) + (c - '0');
	}
	*modep = mode;
	return str;
}

static void load_tree(struct tree_entry *root)
{
	unsigned char *sha1 = root->versions[1].sha1;
	struct object_entry *myoe;
	struct tree_content *t;
	unsigned long size;
	char *buf;
	const char *c;

	root->tree = t = new_tree_content(8);
	if (is_null_sha1(sha1))
		return;

	myoe = find_object(sha1);
	if (myoe && myoe->pack_id != MAX_PACK_ID) {
		if (myoe->type != OBJ_TREE)
			die("Not a tree: %s", sha1_to_hex(sha1));
		t->delta_depth = myoe->depth;
		buf = gfi_unpack_entry(myoe, &size);
		if (!buf)
			die("Can't load tree %s", sha1_to_hex(sha1));
	} else {
		enum object_type type;
		buf = read_sha1_file(sha1, &type, &size);
		if (!buf || type != OBJ_TREE)
			die("Can't load tree %s", sha1_to_hex(sha1));
	}

	c = buf;
	while (c != (buf + size)) {
		struct tree_entry *e = new_tree_entry();

		if (t->entry_count == t->entry_capacity)
			root->tree = t = grow_tree_content(t, t->entry_count);
		t->entries[t->entry_count++] = e;

		e->tree = NULL;
		c = get_mode(c, &e->versions[1].mode);
		if (!c)
			die("Corrupt mode in %s", sha1_to_hex(sha1));
		e->versions[0].mode = e->versions[1].mode;
		e->name = to_atom(c, strlen(c));
		c += e->name->str_len + 1;
		hashcpy(e->versions[0].sha1, (unsigned char *)c);
		hashcpy(e->versions[1].sha1, (unsigned char *)c);
		c += 20;
	}
	free(buf);
}

static int tecmp0 (const void *_a, const void *_b)
{
	struct tree_entry *a = *((struct tree_entry**)_a);
	struct tree_entry *b = *((struct tree_entry**)_b);
	return base_name_compare(
		a->name->str_dat, a->name->str_len, a->versions[0].mode,
		b->name->str_dat, b->name->str_len, b->versions[0].mode);
}

static int tecmp1 (const void *_a, const void *_b)
{
	struct tree_entry *a = *((struct tree_entry**)_a);
	struct tree_entry *b = *((struct tree_entry**)_b);
	return base_name_compare(
		a->name->str_dat, a->name->str_len, a->versions[1].mode,
		b->name->str_dat, b->name->str_len, b->versions[1].mode);
}

static void mktree(struct tree_content *t, int v, struct strbuf *b)
{
	size_t maxlen = 0;
	unsigned int i;

	if (!v)
		qsort(t->entries,t->entry_count,sizeof(t->entries[0]),tecmp0);
	else
		qsort(t->entries,t->entry_count,sizeof(t->entries[0]),tecmp1);

	for (i = 0; i < t->entry_count; i++) {
		if (t->entries[i]->versions[v].mode)
			maxlen += t->entries[i]->name->str_len + 34;
	}

	strbuf_reset(b);
	strbuf_grow(b, maxlen);
	for (i = 0; i < t->entry_count; i++) {
		struct tree_entry *e = t->entries[i];
		if (!e->versions[v].mode)
			continue;
		strbuf_addf(b, "%o %s%c",
			(unsigned int)(e->versions[v].mode & ~NO_DELTA),
			e->name->str_dat, '\0');
		strbuf_add(b, e->versions[v].sha1, 20);
	}
}

static void store_tree(struct tree_entry *root)
{
	struct tree_content *t;
	unsigned int i, j, del;
	struct last_object lo = { STRBUF_INIT, 0, 0, /* no_swap */ 1 };
	struct object_entry *le = NULL;

	if (!is_null_sha1(root->versions[1].sha1))
		return;

	if (!root->tree)
		load_tree(root);
	t = root->tree;

	for (i = 0; i < t->entry_count; i++) {
		if (t->entries[i]->tree)
			store_tree(t->entries[i]);
	}

	if (!(root->versions[0].mode & NO_DELTA))
		le = find_object(root->versions[0].sha1);
	if (S_ISDIR(root->versions[0].mode) && le && le->pack_id == pack_id) {
		mktree(t, 0, &old_tree);
		lo.data = old_tree;
		lo.offset = le->idx.offset;
		lo.depth = t->delta_depth;
	}

	mktree(t, 1, &new_tree);
	store_object(OBJ_TREE, &new_tree, &lo, root->versions[1].sha1, 0);

	t->delta_depth = lo.depth;
	for (i = 0, j = 0, del = 0; i < t->entry_count; i++) {
		struct tree_entry *e = t->entries[i];
		if (e->versions[1].mode) {
			e->versions[0].mode = e->versions[1].mode;
			hashcpy(e->versions[0].sha1, e->versions[1].sha1);
			t->entries[j++] = e;
		} else {
			release_tree_entry(e);
			del++;
		}
	}
	t->entry_count -= del;
}

static void tree_content_replace(
	struct tree_entry *root,
	const unsigned char *sha1,
	const uint16_t mode,
	struct tree_content *newtree)
{
	if (!S_ISDIR(mode))
		die("Root cannot be a non-directory");
	hashclr(root->versions[0].sha1);
	hashcpy(root->versions[1].sha1, sha1);
	if (root->tree)
		release_tree_content_recursive(root->tree);
	root->tree = newtree;
}

static int tree_content_set(
	struct tree_entry *root,
	const char *p,
	const unsigned char *sha1,
	const uint16_t mode,
	struct tree_content *subtree)
{
	struct tree_content *t;
	const char *slash1;
	unsigned int i, n;
	struct tree_entry *e;

	slash1 = strchrnul(p, '/');
	n = slash1 - p;
	if (!n)
		die("Empty path component found in input");
	if (!*slash1 && !S_ISDIR(mode) && subtree)
		die("Non-directories cannot have subtrees");

	if (!root->tree)
		load_tree(root);
	t = root->tree;
	for (i = 0; i < t->entry_count; i++) {
		e = t->entries[i];
		if (e->name->str_len == n && !strncmp_icase(p, e->name->str_dat, n)) {
			if (!*slash1) {
				if (!S_ISDIR(mode)
						&& e->versions[1].mode == mode
						&& !hashcmp(e->versions[1].sha1, sha1))
					return 0;
				e->versions[1].mode = mode;
				hashcpy(e->versions[1].sha1, sha1);
				if (e->tree)
					release_tree_content_recursive(e->tree);
				e->tree = subtree;

				/*
				 * We need to leave e->versions[0].sha1 alone
				 * to avoid modifying the preimage tree used
				 * when writing out the parent directory.
				 * But after replacing the subdir with a
				 * completely different one, it's not a good
				 * delta base any more, and besides, we've
				 * thrown away the tree entries needed to
				 * make a delta against it.
				 *
				 * So let's just explicitly disable deltas
				 * for the subtree.
				 */
				if (S_ISDIR(e->versions[0].mode))
					e->versions[0].mode |= NO_DELTA;

				hashclr(root->versions[1].sha1);
				return 1;
			}
			if (!S_ISDIR(e->versions[1].mode)) {
				e->tree = new_tree_content(8);
				e->versions[1].mode = S_IFDIR;
			}
			if (!e->tree)
				load_tree(e);
			if (tree_content_set(e, slash1 + 1, sha1, mode, subtree)) {
				hashclr(root->versions[1].sha1);
				return 1;
			}
			return 0;
		}
	}

	if (t->entry_count == t->entry_capacity)
		root->tree = t = grow_tree_content(t, t->entry_count);
	e = new_tree_entry();
	e->name = to_atom(p, n);
	e->versions[0].mode = 0;
	hashclr(e->versions[0].sha1);
	t->entries[t->entry_count++] = e;
	if (*slash1) {
		e->tree = new_tree_content(8);
		e->versions[1].mode = S_IFDIR;
		tree_content_set(e, slash1 + 1, sha1, mode, subtree);
	} else {
		e->tree = subtree;
		e->versions[1].mode = mode;
		hashcpy(e->versions[1].sha1, sha1);
	}
	hashclr(root->versions[1].sha1);
	return 1;
}

static int tree_content_remove(
	struct tree_entry *root,
	const char *p,
	struct tree_entry *backup_leaf,
	int allow_root)
{
	struct tree_content *t;
	const char *slash1;
	unsigned int i, n;
	struct tree_entry *e;

	slash1 = strchrnul(p, '/');
	n = slash1 - p;

	if (!root->tree)
		load_tree(root);

	if (!*p && allow_root) {
		e = root;
		goto del_entry;
	}

	t = root->tree;
	for (i = 0; i < t->entry_count; i++) {
		e = t->entries[i];
		if (e->name->str_len == n && !strncmp_icase(p, e->name->str_dat, n)) {
			if (*slash1 && !S_ISDIR(e->versions[1].mode))
				/*
				 * If p names a file in some subdirectory, and a
				 * file or symlink matching the name of the
				 * parent directory of p exists, then p cannot
				 * exist and need not be deleted.
				 */
				return 1;
			if (!*slash1 || !S_ISDIR(e->versions[1].mode))
				goto del_entry;
			if (!e->tree)
				load_tree(e);
			if (tree_content_remove(e, slash1 + 1, backup_leaf, 0)) {
				for (n = 0; n < e->tree->entry_count; n++) {
					if (e->tree->entries[n]->versions[1].mode) {
						hashclr(root->versions[1].sha1);
						return 1;
					}
				}
				backup_leaf = NULL;
				goto del_entry;
			}
			return 0;
		}
	}
	return 0;

del_entry:
	if (backup_leaf)
		memcpy(backup_leaf, e, sizeof(*backup_leaf));
	else if (e->tree)
		release_tree_content_recursive(e->tree);
	e->tree = NULL;
	e->versions[1].mode = 0;
	hashclr(e->versions[1].sha1);
	hashclr(root->versions[1].sha1);
	return 1;
}

static int tree_content_get(
	struct tree_entry *root,
	const char *p,
	struct tree_entry *leaf,
	int allow_root)
{
	struct tree_content *t;
	const char *slash1;
	unsigned int i, n;
	struct tree_entry *e;

	slash1 = strchrnul(p, '/');
	n = slash1 - p;
	if (!n && !allow_root)
		die("Empty path component found in input");

	if (!root->tree)
		load_tree(root);

	if (!n) {
		e = root;
		goto found_entry;
	}

	t = root->tree;
	for (i = 0; i < t->entry_count; i++) {
		e = t->entries[i];
		if (e->name->str_len == n && !strncmp_icase(p, e->name->str_dat, n)) {
			if (!*slash1)
				goto found_entry;
			if (!S_ISDIR(e->versions[1].mode))
				return 0;
			if (!e->tree)
				load_tree(e);
			return tree_content_get(e, slash1 + 1, leaf, 0);
		}
	}
	return 0;

found_entry:
	memcpy(leaf, e, sizeof(*leaf));
	if (e->tree && is_null_sha1(e->versions[1].sha1))
		leaf->tree = dup_tree_content(e->tree);
	else
		leaf->tree = NULL;
	return 1;
}

static int update_branch(struct branch *b)
{
	static const char *msg = "fast-import";
	struct ref_transaction *transaction;
	unsigned char old_sha1[20];
	struct strbuf err = STRBUF_INIT;

	if (is_null_sha1(b->sha1))
		return 0;
	if (read_ref(b->name, old_sha1))
		hashclr(old_sha1);
<<<<<<< HEAD
	lock = lock_any_ref_for_update(b->name, old_sha1, 0, NULL);
	if (!lock)
		return error("Unable to lock %s", b->name);
=======
	if (is_null_sha1(b->sha1)) {
		if (b->delete)
			delete_ref(b->name, old_sha1, 0);
		return 0;
	}
>>>>>>> 7f8779f2
	if (!force_update && !is_null_sha1(old_sha1)) {
		struct commit *old_cmit, *new_cmit;

		old_cmit = lookup_commit_reference_gently(old_sha1, 0);
		new_cmit = lookup_commit_reference_gently(b->sha1, 0);
		if (!old_cmit || !new_cmit)
			return error("Branch %s is missing commits.", b->name);

		if (!in_merge_bases(old_cmit, new_cmit)) {
			warning("Not updating %s"
				" (new tip %s does not contain %s)",
				b->name, sha1_to_hex(b->sha1), sha1_to_hex(old_sha1));
			return -1;
		}
	}
	transaction = ref_transaction_begin(&err);
	if (!transaction ||
	    ref_transaction_update(transaction, b->name, b->sha1, old_sha1,
				   0, 1, msg, &err) ||
	    ref_transaction_commit(transaction, &err)) {
		ref_transaction_free(transaction);
		error("%s", err.buf);
		strbuf_release(&err);
		return -1;
	}
	ref_transaction_free(transaction);
	strbuf_release(&err);
	return 0;
}

static void dump_branches(void)
{
	unsigned int i;
	struct branch *b;

	for (i = 0; i < branch_table_sz; i++) {
		for (b = branch_table[i]; b; b = b->table_next_branch)
			failure |= update_branch(b);
	}
}

static void dump_tags(void)
{
	static const char *msg = "fast-import";
	struct tag *t;
	struct strbuf ref_name = STRBUF_INIT;
	struct strbuf err = STRBUF_INIT;
	struct ref_transaction *transaction;

	transaction = ref_transaction_begin(&err);
	if (!transaction) {
		failure |= error("%s", err.buf);
		goto cleanup;
	}
	for (t = first_tag; t; t = t->next_tag) {
		strbuf_reset(&ref_name);
		strbuf_addf(&ref_name, "refs/tags/%s", t->name);

		if (ref_transaction_update(transaction, ref_name.buf, t->sha1,
					   NULL, 0, 0, msg, &err)) {
			failure |= error("%s", err.buf);
			goto cleanup;
		}
	}
	if (ref_transaction_commit(transaction, &err))
		failure |= error("%s", err.buf);

 cleanup:
	ref_transaction_free(transaction);
	strbuf_release(&ref_name);
	strbuf_release(&err);
}

static void dump_marks_helper(FILE *f,
	uintmax_t base,
	struct mark_set *m)
{
	uintmax_t k;
	if (m->shift) {
		for (k = 0; k < 1024; k++) {
			if (m->data.sets[k])
				dump_marks_helper(f, base + (k << m->shift),
					m->data.sets[k]);
		}
	} else {
		for (k = 0; k < 1024; k++) {
			if (m->data.marked[k])
				fprintf(f, ":%" PRIuMAX " %s\n", base + k,
					sha1_to_hex(m->data.marked[k]->idx.sha1));
		}
	}
}

static void dump_marks(void)
{
	static struct lock_file mark_lock;
	FILE *f;

	if (!export_marks_file)
		return;

	if (hold_lock_file_for_update(&mark_lock, export_marks_file, 0) < 0) {
		failure |= error("Unable to write marks file %s: %s",
			export_marks_file, strerror(errno));
		return;
	}

	f = fdopen_lock_file(&mark_lock, "w");
	if (!f) {
		int saved_errno = errno;
		rollback_lock_file(&mark_lock);
		failure |= error("Unable to write marks file %s: %s",
			export_marks_file, strerror(saved_errno));
		return;
	}

	dump_marks_helper(f, 0, marks);
	if (commit_lock_file(&mark_lock)) {
		failure |= error("Unable to commit marks file %s: %s",
			export_marks_file, strerror(errno));
		return;
	}
}

static void read_marks(void)
{
	char line[512];
	FILE *f = fopen(import_marks_file, "r");
	if (f)
		;
	else if (import_marks_file_ignore_missing && errno == ENOENT)
		return; /* Marks file does not exist */
	else
		die_errno("cannot read '%s'", import_marks_file);
	while (fgets(line, sizeof(line), f)) {
		uintmax_t mark;
		char *end;
		unsigned char sha1[20];
		struct object_entry *e;

		end = strchr(line, '\n');
		if (line[0] != ':' || !end)
			die("corrupt mark line: %s", line);
		*end = 0;
		mark = strtoumax(line + 1, &end, 10);
		if (!mark || end == line + 1
			|| *end != ' ' || get_sha1_hex(end + 1, sha1))
			die("corrupt mark line: %s", line);
		e = find_object(sha1);
		if (!e) {
			enum object_type type = sha1_object_info(sha1, NULL);
			if (type < 0)
				die("object not found: %s", sha1_to_hex(sha1));
			e = insert_object(sha1);
			e->type = type;
			e->pack_id = MAX_PACK_ID;
			e->idx.offset = 1; /* just not zero! */
		}
		insert_mark(mark, e);
	}
	fclose(f);
}


static int read_next_command(void)
{
	static int stdin_eof = 0;

	if (stdin_eof) {
		unread_command_buf = 0;
		return EOF;
	}

	for (;;) {
		if (unread_command_buf) {
			unread_command_buf = 0;
		} else {
			struct recent_command *rc;

			strbuf_detach(&command_buf, NULL);
			stdin_eof = strbuf_getline(&command_buf, stdin, '\n');
			if (stdin_eof)
				return EOF;

			if (!seen_data_command
				&& !starts_with(command_buf.buf, "feature ")
				&& !starts_with(command_buf.buf, "option ")) {
				parse_argv();
			}

			rc = rc_free;
			if (rc)
				rc_free = rc->next;
			else {
				rc = cmd_hist.next;
				cmd_hist.next = rc->next;
				cmd_hist.next->prev = &cmd_hist;
				free(rc->buf);
			}

			rc->buf = command_buf.buf;
			rc->prev = cmd_tail;
			rc->next = cmd_hist.prev;
			rc->prev->next = rc;
			cmd_tail = rc;
		}
		if (starts_with(command_buf.buf, "cat-blob ")) {
			parse_cat_blob();
			continue;
		}
		if (command_buf.buf[0] == '#')
			continue;
		return 0;
	}
}

static void skip_optional_lf(void)
{
	int term_char = fgetc(stdin);
	if (term_char != '\n' && term_char != EOF)
		ungetc(term_char, stdin);
}

static void parse_mark(void)
{
	if (starts_with(command_buf.buf, "mark :")) {
		next_mark = strtoumax(command_buf.buf + 6, NULL, 10);
		read_next_command();
	}
	else
		next_mark = 0;
}

static int parse_data(struct strbuf *sb, uintmax_t limit, uintmax_t *len_res)
{
	strbuf_reset(sb);

	if (!starts_with(command_buf.buf, "data "))
		die("Expected 'data n' command, found: %s", command_buf.buf);

	if (starts_with(command_buf.buf + 5, "<<")) {
		char *term = xstrdup(command_buf.buf + 5 + 2);
		size_t term_len = command_buf.len - 5 - 2;

		strbuf_detach(&command_buf, NULL);
		for (;;) {
			if (strbuf_getline(&command_buf, stdin, '\n') == EOF)
				die("EOF in data (terminator '%s' not found)", term);
			if (term_len == command_buf.len
				&& !strcmp(term, command_buf.buf))
				break;
			strbuf_addbuf(sb, &command_buf);
			strbuf_addch(sb, '\n');
		}
		free(term);
	}
	else {
		uintmax_t len = strtoumax(command_buf.buf + 5, NULL, 10);
		size_t n = 0, length = (size_t)len;

		if (limit && limit < len) {
			*len_res = len;
			return 0;
		}
		if (length < len)
			die("data is too large to use in this context");

		while (n < length) {
			size_t s = strbuf_fread(sb, length - n, stdin);
			if (!s && feof(stdin))
				die("EOF in data (%lu bytes remaining)",
					(unsigned long)(length - n));
			n += s;
		}
	}

	skip_optional_lf();
	return 1;
}

static int validate_raw_date(const char *src, struct strbuf *result)
{
	const char *orig_src = src;
	char *endp;
	unsigned long num;

	errno = 0;

	num = strtoul(src, &endp, 10);
	/* NEEDSWORK: perhaps check for reasonable values? */
	if (errno || endp == src || *endp != ' ')
		return -1;

	src = endp + 1;
	if (*src != '-' && *src != '+')
		return -1;

	num = strtoul(src + 1, &endp, 10);
	if (errno || endp == src + 1 || *endp || 1400 < num)
		return -1;

	strbuf_addstr(result, orig_src);
	return 0;
}

static char *parse_ident(const char *buf)
{
	const char *ltgt;
	size_t name_len;
	struct strbuf ident = STRBUF_INIT;

	/* ensure there is a space delimiter even if there is no name */
	if (*buf == '<')
		--buf;

	ltgt = buf + strcspn(buf, "<>");
	if (*ltgt != '<')
		die("Missing < in ident string: %s", buf);
	if (ltgt != buf && ltgt[-1] != ' ')
		die("Missing space before < in ident string: %s", buf);
	ltgt = ltgt + 1 + strcspn(ltgt + 1, "<>");
	if (*ltgt != '>')
		die("Missing > in ident string: %s", buf);
	ltgt++;
	if (*ltgt != ' ')
		die("Missing space after > in ident string: %s", buf);
	ltgt++;
	name_len = ltgt - buf;
	strbuf_add(&ident, buf, name_len);

	switch (whenspec) {
	case WHENSPEC_RAW:
		if (validate_raw_date(ltgt, &ident) < 0)
			die("Invalid raw date \"%s\" in ident: %s", ltgt, buf);
		break;
	case WHENSPEC_RFC2822:
		if (parse_date(ltgt, &ident) < 0)
			die("Invalid rfc2822 date \"%s\" in ident: %s", ltgt, buf);
		break;
	case WHENSPEC_NOW:
		if (strcmp("now", ltgt))
			die("Date in ident must be 'now': %s", buf);
		datestamp(&ident);
		break;
	}

	return strbuf_detach(&ident, NULL);
}

static void parse_and_store_blob(
	struct last_object *last,
	unsigned char *sha1out,
	uintmax_t mark)
{
	static struct strbuf buf = STRBUF_INIT;
	uintmax_t len;

	if (parse_data(&buf, big_file_threshold, &len))
		store_object(OBJ_BLOB, &buf, last, sha1out, mark);
	else {
		if (last) {
			strbuf_release(&last->data);
			last->offset = 0;
			last->depth = 0;
		}
		stream_blob(len, sha1out, mark);
		skip_optional_lf();
	}
}

static void parse_new_blob(void)
{
	read_next_command();
	parse_mark();
	parse_and_store_blob(&last_blob, NULL, next_mark);
}

static void unload_one_branch(void)
{
	while (cur_active_branches
		&& cur_active_branches >= max_active_branches) {
		uintmax_t min_commit = ULONG_MAX;
		struct branch *e, *l = NULL, *p = NULL;

		for (e = active_branches; e; e = e->active_next_branch) {
			if (e->last_commit < min_commit) {
				p = l;
				min_commit = e->last_commit;
			}
			l = e;
		}

		if (p) {
			e = p->active_next_branch;
			p->active_next_branch = e->active_next_branch;
		} else {
			e = active_branches;
			active_branches = e->active_next_branch;
		}
		e->active = 0;
		e->active_next_branch = NULL;
		if (e->branch_tree.tree) {
			release_tree_content_recursive(e->branch_tree.tree);
			e->branch_tree.tree = NULL;
		}
		cur_active_branches--;
	}
}

static void load_branch(struct branch *b)
{
	load_tree(&b->branch_tree);
	if (!b->active) {
		b->active = 1;
		b->active_next_branch = active_branches;
		active_branches = b;
		cur_active_branches++;
		branch_load_count++;
	}
}

static unsigned char convert_num_notes_to_fanout(uintmax_t num_notes)
{
	unsigned char fanout = 0;
	while ((num_notes >>= 8))
		fanout++;
	return fanout;
}

static void construct_path_with_fanout(const char *hex_sha1,
		unsigned char fanout, char *path)
{
	unsigned int i = 0, j = 0;
	if (fanout >= 20)
		die("Too large fanout (%u)", fanout);
	while (fanout) {
		path[i++] = hex_sha1[j++];
		path[i++] = hex_sha1[j++];
		path[i++] = '/';
		fanout--;
	}
	memcpy(path + i, hex_sha1 + j, 40 - j);
	path[i + 40 - j] = '\0';
}

static uintmax_t do_change_note_fanout(
		struct tree_entry *orig_root, struct tree_entry *root,
		char *hex_sha1, unsigned int hex_sha1_len,
		char *fullpath, unsigned int fullpath_len,
		unsigned char fanout)
{
	struct tree_content *t = root->tree;
	struct tree_entry *e, leaf;
	unsigned int i, tmp_hex_sha1_len, tmp_fullpath_len;
	uintmax_t num_notes = 0;
	unsigned char sha1[20];
	char realpath[60];

	for (i = 0; t && i < t->entry_count; i++) {
		e = t->entries[i];
		tmp_hex_sha1_len = hex_sha1_len + e->name->str_len;
		tmp_fullpath_len = fullpath_len;

		/*
		 * We're interested in EITHER existing note entries (entries
		 * with exactly 40 hex chars in path, not including directory
		 * separators), OR directory entries that may contain note
		 * entries (with < 40 hex chars in path).
		 * Also, each path component in a note entry must be a multiple
		 * of 2 chars.
		 */
		if (!e->versions[1].mode ||
		    tmp_hex_sha1_len > 40 ||
		    e->name->str_len % 2)
			continue;

		/* This _may_ be a note entry, or a subdir containing notes */
		memcpy(hex_sha1 + hex_sha1_len, e->name->str_dat,
		       e->name->str_len);
		if (tmp_fullpath_len)
			fullpath[tmp_fullpath_len++] = '/';
		memcpy(fullpath + tmp_fullpath_len, e->name->str_dat,
		       e->name->str_len);
		tmp_fullpath_len += e->name->str_len;
		fullpath[tmp_fullpath_len] = '\0';

		if (tmp_hex_sha1_len == 40 && !get_sha1_hex(hex_sha1, sha1)) {
			/* This is a note entry */
			if (fanout == 0xff) {
				/* Counting mode, no rename */
				num_notes++;
				continue;
			}
			construct_path_with_fanout(hex_sha1, fanout, realpath);
			if (!strcmp(fullpath, realpath)) {
				/* Note entry is in correct location */
				num_notes++;
				continue;
			}

			/* Rename fullpath to realpath */
			if (!tree_content_remove(orig_root, fullpath, &leaf, 0))
				die("Failed to remove path %s", fullpath);
			tree_content_set(orig_root, realpath,
				leaf.versions[1].sha1,
				leaf.versions[1].mode,
				leaf.tree);
		} else if (S_ISDIR(e->versions[1].mode)) {
			/* This is a subdir that may contain note entries */
			if (!e->tree)
				load_tree(e);
			num_notes += do_change_note_fanout(orig_root, e,
				hex_sha1, tmp_hex_sha1_len,
				fullpath, tmp_fullpath_len, fanout);
		}

		/* The above may have reallocated the current tree_content */
		t = root->tree;
	}
	return num_notes;
}

static uintmax_t change_note_fanout(struct tree_entry *root,
		unsigned char fanout)
{
	char hex_sha1[40], path[60];
	return do_change_note_fanout(root, root, hex_sha1, 0, path, 0, fanout);
}

/*
 * Given a pointer into a string, parse a mark reference:
 *
 *   idnum ::= ':' bigint;
 *
 * Return the first character after the value in *endptr.
 *
 * Complain if the following character is not what is expected,
 * either a space or end of the string.
 */
static uintmax_t parse_mark_ref(const char *p, char **endptr)
{
	uintmax_t mark;

	assert(*p == ':');
	p++;
	mark = strtoumax(p, endptr, 10);
	if (*endptr == p)
		die("No value after ':' in mark: %s", command_buf.buf);
	return mark;
}

/*
 * Parse the mark reference, and complain if this is not the end of
 * the string.
 */
static uintmax_t parse_mark_ref_eol(const char *p)
{
	char *end;
	uintmax_t mark;

	mark = parse_mark_ref(p, &end);
	if (*end != '\0')
		die("Garbage after mark: %s", command_buf.buf);
	return mark;
}

/*
 * Parse the mark reference, demanding a trailing space.  Return a
 * pointer to the space.
 */
static uintmax_t parse_mark_ref_space(const char **p)
{
	uintmax_t mark;
	char *end;

	mark = parse_mark_ref(*p, &end);
	if (*end != ' ')
		die("Missing space after mark: %s", command_buf.buf);
	*p = end;
	return mark;
}

static void file_change_m(struct branch *b)
{
	const char *p = command_buf.buf + 2;
	static struct strbuf uq = STRBUF_INIT;
	const char *endp;
	struct object_entry *oe;
	unsigned char sha1[20];
	uint16_t mode, inline_data = 0;

	p = get_mode(p, &mode);
	if (!p)
		die("Corrupt mode: %s", command_buf.buf);
	switch (mode) {
	case 0644:
	case 0755:
		mode |= S_IFREG;
	case S_IFREG | 0644:
	case S_IFREG | 0755:
	case S_IFLNK:
	case S_IFDIR:
	case S_IFGITLINK:
		/* ok */
		break;
	default:
		die("Corrupt mode: %s", command_buf.buf);
	}

	if (*p == ':') {
		oe = find_mark(parse_mark_ref_space(&p));
		hashcpy(sha1, oe->idx.sha1);
	} else if (starts_with(p, "inline ")) {
		inline_data = 1;
		oe = NULL; /* not used with inline_data, but makes gcc happy */
		p += strlen("inline");  /* advance to space */
	} else {
		if (get_sha1_hex(p, sha1))
			die("Invalid dataref: %s", command_buf.buf);
		oe = find_object(sha1);
		p += 40;
		if (*p != ' ')
			die("Missing space after SHA1: %s", command_buf.buf);
	}
	assert(*p == ' ');
	p++;  /* skip space */

	strbuf_reset(&uq);
	if (!unquote_c_style(&uq, p, &endp)) {
		if (*endp)
			die("Garbage after path in: %s", command_buf.buf);
		p = uq.buf;
	}

	/* Git does not track empty, non-toplevel directories. */
	if (S_ISDIR(mode) && !memcmp(sha1, EMPTY_TREE_SHA1_BIN, 20) && *p) {
		tree_content_remove(&b->branch_tree, p, NULL, 0);
		return;
	}

	if (S_ISGITLINK(mode)) {
		if (inline_data)
			die("Git links cannot be specified 'inline': %s",
				command_buf.buf);
		else if (oe) {
			if (oe->type != OBJ_COMMIT)
				die("Not a commit (actually a %s): %s",
					typename(oe->type), command_buf.buf);
		}
		/*
		 * Accept the sha1 without checking; it expected to be in
		 * another repository.
		 */
	} else if (inline_data) {
		if (S_ISDIR(mode))
			die("Directories cannot be specified 'inline': %s",
				command_buf.buf);
		if (p != uq.buf) {
			strbuf_addstr(&uq, p);
			p = uq.buf;
		}
		read_next_command();
		parse_and_store_blob(&last_blob, sha1, 0);
	} else {
		enum object_type expected = S_ISDIR(mode) ?
						OBJ_TREE: OBJ_BLOB;
		enum object_type type = oe ? oe->type :
					sha1_object_info(sha1, NULL);
		if (type < 0)
			die("%s not found: %s",
					S_ISDIR(mode) ?  "Tree" : "Blob",
					command_buf.buf);
		if (type != expected)
			die("Not a %s (actually a %s): %s",
				typename(expected), typename(type),
				command_buf.buf);
	}

	if (!*p) {
		tree_content_replace(&b->branch_tree, sha1, mode, NULL);
		return;
	}
	tree_content_set(&b->branch_tree, p, sha1, mode, NULL);
}

static void file_change_d(struct branch *b)
{
	const char *p = command_buf.buf + 2;
	static struct strbuf uq = STRBUF_INIT;
	const char *endp;

	strbuf_reset(&uq);
	if (!unquote_c_style(&uq, p, &endp)) {
		if (*endp)
			die("Garbage after path in: %s", command_buf.buf);
		p = uq.buf;
	}
	tree_content_remove(&b->branch_tree, p, NULL, 1);
}

static void file_change_cr(struct branch *b, int rename)
{
	const char *s, *d;
	static struct strbuf s_uq = STRBUF_INIT;
	static struct strbuf d_uq = STRBUF_INIT;
	const char *endp;
	struct tree_entry leaf;

	s = command_buf.buf + 2;
	strbuf_reset(&s_uq);
	if (!unquote_c_style(&s_uq, s, &endp)) {
		if (*endp != ' ')
			die("Missing space after source: %s", command_buf.buf);
	} else {
		endp = strchr(s, ' ');
		if (!endp)
			die("Missing space after source: %s", command_buf.buf);
		strbuf_add(&s_uq, s, endp - s);
	}
	s = s_uq.buf;

	endp++;
	if (!*endp)
		die("Missing dest: %s", command_buf.buf);

	d = endp;
	strbuf_reset(&d_uq);
	if (!unquote_c_style(&d_uq, d, &endp)) {
		if (*endp)
			die("Garbage after dest in: %s", command_buf.buf);
		d = d_uq.buf;
	}

	memset(&leaf, 0, sizeof(leaf));
	if (rename)
		tree_content_remove(&b->branch_tree, s, &leaf, 1);
	else
		tree_content_get(&b->branch_tree, s, &leaf, 1);
	if (!leaf.versions[1].mode)
		die("Path %s not in branch", s);
	if (!*d) {	/* C "path/to/subdir" "" */
		tree_content_replace(&b->branch_tree,
			leaf.versions[1].sha1,
			leaf.versions[1].mode,
			leaf.tree);
		return;
	}
	tree_content_set(&b->branch_tree, d,
		leaf.versions[1].sha1,
		leaf.versions[1].mode,
		leaf.tree);
}

static void note_change_n(struct branch *b, unsigned char *old_fanout)
{
	const char *p = command_buf.buf + 2;
	static struct strbuf uq = STRBUF_INIT;
	struct object_entry *oe;
	struct branch *s;
	unsigned char sha1[20], commit_sha1[20];
	char path[60];
	uint16_t inline_data = 0;
	unsigned char new_fanout;

	/*
	 * When loading a branch, we don't traverse its tree to count the real
	 * number of notes (too expensive to do this for all non-note refs).
	 * This means that recently loaded notes refs might incorrectly have
	 * b->num_notes == 0, and consequently, old_fanout might be wrong.
	 *
	 * Fix this by traversing the tree and counting the number of notes
	 * when b->num_notes == 0. If the notes tree is truly empty, the
	 * calculation should not take long.
	 */
	if (b->num_notes == 0 && *old_fanout == 0) {
		/* Invoke change_note_fanout() in "counting mode". */
		b->num_notes = change_note_fanout(&b->branch_tree, 0xff);
		*old_fanout = convert_num_notes_to_fanout(b->num_notes);
	}

	/* Now parse the notemodify command. */
	/* <dataref> or 'inline' */
	if (*p == ':') {
		oe = find_mark(parse_mark_ref_space(&p));
		hashcpy(sha1, oe->idx.sha1);
	} else if (starts_with(p, "inline ")) {
		inline_data = 1;
		oe = NULL; /* not used with inline_data, but makes gcc happy */
		p += strlen("inline");  /* advance to space */
	} else {
		if (get_sha1_hex(p, sha1))
			die("Invalid dataref: %s", command_buf.buf);
		oe = find_object(sha1);
		p += 40;
		if (*p != ' ')
			die("Missing space after SHA1: %s", command_buf.buf);
	}
	assert(*p == ' ');
	p++;  /* skip space */

	/* <commit-ish> */
	s = lookup_branch(p);
	if (s) {
		if (is_null_sha1(s->sha1))
			die("Can't add a note on empty branch.");
		hashcpy(commit_sha1, s->sha1);
	} else if (*p == ':') {
		uintmax_t commit_mark = parse_mark_ref_eol(p);
		struct object_entry *commit_oe = find_mark(commit_mark);
		if (commit_oe->type != OBJ_COMMIT)
			die("Mark :%" PRIuMAX " not a commit", commit_mark);
		hashcpy(commit_sha1, commit_oe->idx.sha1);
	} else if (!get_sha1(p, commit_sha1)) {
		unsigned long size;
		char *buf = read_object_with_reference(commit_sha1,
			commit_type, &size, commit_sha1);
		if (!buf || size < 46)
			die("Not a valid commit: %s", p);
		free(buf);
	} else
		die("Invalid ref name or SHA1 expression: %s", p);

	if (inline_data) {
		if (p != uq.buf) {
			strbuf_addstr(&uq, p);
			p = uq.buf;
		}
		read_next_command();
		parse_and_store_blob(&last_blob, sha1, 0);
	} else if (oe) {
		if (oe->type != OBJ_BLOB)
			die("Not a blob (actually a %s): %s",
				typename(oe->type), command_buf.buf);
	} else if (!is_null_sha1(sha1)) {
		enum object_type type = sha1_object_info(sha1, NULL);
		if (type < 0)
			die("Blob not found: %s", command_buf.buf);
		if (type != OBJ_BLOB)
			die("Not a blob (actually a %s): %s",
			    typename(type), command_buf.buf);
	}

	construct_path_with_fanout(sha1_to_hex(commit_sha1), *old_fanout, path);
	if (tree_content_remove(&b->branch_tree, path, NULL, 0))
		b->num_notes--;

	if (is_null_sha1(sha1))
		return; /* nothing to insert */

	b->num_notes++;
	new_fanout = convert_num_notes_to_fanout(b->num_notes);
	construct_path_with_fanout(sha1_to_hex(commit_sha1), new_fanout, path);
	tree_content_set(&b->branch_tree, path, sha1, S_IFREG | 0644, NULL);
}

static void file_change_deleteall(struct branch *b)
{
	release_tree_content_recursive(b->branch_tree.tree);
	hashclr(b->branch_tree.versions[0].sha1);
	hashclr(b->branch_tree.versions[1].sha1);
	load_tree(&b->branch_tree);
	b->num_notes = 0;
}

static void parse_from_commit(struct branch *b, char *buf, unsigned long size)
{
	if (!buf || size < 46)
		die("Not a valid commit: %s", sha1_to_hex(b->sha1));
	if (memcmp("tree ", buf, 5)
		|| get_sha1_hex(buf + 5, b->branch_tree.versions[1].sha1))
		die("The commit %s is corrupt", sha1_to_hex(b->sha1));
	hashcpy(b->branch_tree.versions[0].sha1,
		b->branch_tree.versions[1].sha1);
}

static void parse_from_existing(struct branch *b)
{
	if (is_null_sha1(b->sha1)) {
		hashclr(b->branch_tree.versions[0].sha1);
		hashclr(b->branch_tree.versions[1].sha1);
	} else {
		unsigned long size;
		char *buf;

		buf = read_object_with_reference(b->sha1,
			commit_type, &size, b->sha1);
		parse_from_commit(b, buf, size);
		free(buf);
	}
}

static int parse_from(struct branch *b)
{
	const char *from;
	struct branch *s;

	if (!starts_with(command_buf.buf, "from "))
		return 0;

	if (b->branch_tree.tree) {
		release_tree_content_recursive(b->branch_tree.tree);
		b->branch_tree.tree = NULL;
	}

	from = strchr(command_buf.buf, ' ') + 1;
	s = lookup_branch(from);
	if (b == s)
		die("Can't create a branch from itself: %s", b->name);
	else if (s) {
		unsigned char *t = s->branch_tree.versions[1].sha1;
		hashcpy(b->sha1, s->sha1);
		hashcpy(b->branch_tree.versions[0].sha1, t);
		hashcpy(b->branch_tree.versions[1].sha1, t);
	} else if (*from == ':') {
		uintmax_t idnum = parse_mark_ref_eol(from);
		struct object_entry *oe = find_mark(idnum);
		if (oe->type != OBJ_COMMIT)
			die("Mark :%" PRIuMAX " not a commit", idnum);
		hashcpy(b->sha1, oe->idx.sha1);
		if (oe->pack_id != MAX_PACK_ID) {
			unsigned long size;
			char *buf = gfi_unpack_entry(oe, &size);
			parse_from_commit(b, buf, size);
			free(buf);
		} else
			parse_from_existing(b);
	} else if (!get_sha1(from, b->sha1))
		parse_from_existing(b);
	else
		die("Invalid ref name or SHA1 expression: %s", from);

	read_next_command();
	return 1;
}

static struct hash_list *parse_merge(unsigned int *count)
{
	struct hash_list *list = NULL, **tail = &list, *n;
	const char *from;
	struct branch *s;

	*count = 0;
	while (starts_with(command_buf.buf, "merge ")) {
		from = strchr(command_buf.buf, ' ') + 1;
		n = xmalloc(sizeof(*n));
		s = lookup_branch(from);
		if (s)
			hashcpy(n->sha1, s->sha1);
		else if (*from == ':') {
			uintmax_t idnum = parse_mark_ref_eol(from);
			struct object_entry *oe = find_mark(idnum);
			if (oe->type != OBJ_COMMIT)
				die("Mark :%" PRIuMAX " not a commit", idnum);
			hashcpy(n->sha1, oe->idx.sha1);
		} else if (!get_sha1(from, n->sha1)) {
			unsigned long size;
			char *buf = read_object_with_reference(n->sha1,
				commit_type, &size, n->sha1);
			if (!buf || size < 46)
				die("Not a valid commit: %s", from);
			free(buf);
		} else
			die("Invalid ref name or SHA1 expression: %s", from);

		n->next = NULL;
		*tail = n;
		tail = &n->next;

		(*count)++;
		read_next_command();
	}
	return list;
}

static void parse_new_commit(void)
{
	static struct strbuf msg = STRBUF_INIT;
	struct branch *b;
	char *sp;
	char *author = NULL;
	char *committer = NULL;
	struct hash_list *merge_list = NULL;
	unsigned int merge_count;
	unsigned char prev_fanout, new_fanout;

	/* Obtain the branch name from the rest of our command */
	sp = strchr(command_buf.buf, ' ') + 1;
	b = lookup_branch(sp);
	if (!b)
		b = new_branch(sp);

	read_next_command();
	parse_mark();
	if (starts_with(command_buf.buf, "author ")) {
		author = parse_ident(command_buf.buf + 7);
		read_next_command();
	}
	if (starts_with(command_buf.buf, "committer ")) {
		committer = parse_ident(command_buf.buf + 10);
		read_next_command();
	}
	if (!committer)
		die("Expected committer but didn't get one");
	parse_data(&msg, 0, NULL);
	read_next_command();
	parse_from(b);
	merge_list = parse_merge(&merge_count);

	/* ensure the branch is active/loaded */
	if (!b->branch_tree.tree || !max_active_branches) {
		unload_one_branch();
		load_branch(b);
	}

	prev_fanout = convert_num_notes_to_fanout(b->num_notes);

	/* file_change* */
	while (command_buf.len > 0) {
		if (starts_with(command_buf.buf, "M "))
			file_change_m(b);
		else if (starts_with(command_buf.buf, "D "))
			file_change_d(b);
		else if (starts_with(command_buf.buf, "R "))
			file_change_cr(b, 1);
		else if (starts_with(command_buf.buf, "C "))
			file_change_cr(b, 0);
		else if (starts_with(command_buf.buf, "N "))
			note_change_n(b, &prev_fanout);
		else if (!strcmp("deleteall", command_buf.buf))
			file_change_deleteall(b);
		else if (starts_with(command_buf.buf, "ls "))
			parse_ls(b);
		else {
			unread_command_buf = 1;
			break;
		}
		if (read_next_command() == EOF)
			break;
	}

	new_fanout = convert_num_notes_to_fanout(b->num_notes);
	if (new_fanout != prev_fanout)
		b->num_notes = change_note_fanout(&b->branch_tree, new_fanout);

	/* build the tree and the commit */
	store_tree(&b->branch_tree);
	hashcpy(b->branch_tree.versions[0].sha1,
		b->branch_tree.versions[1].sha1);

	strbuf_reset(&new_data);
	strbuf_addf(&new_data, "tree %s\n",
		sha1_to_hex(b->branch_tree.versions[1].sha1));
	if (!is_null_sha1(b->sha1))
		strbuf_addf(&new_data, "parent %s\n", sha1_to_hex(b->sha1));
	while (merge_list) {
		struct hash_list *next = merge_list->next;
		strbuf_addf(&new_data, "parent %s\n", sha1_to_hex(merge_list->sha1));
		free(merge_list);
		merge_list = next;
	}
	strbuf_addf(&new_data,
		"author %s\n"
		"committer %s\n"
		"\n",
		author ? author : committer, committer);
	strbuf_addbuf(&new_data, &msg);
	free(author);
	free(committer);

	if (!store_object(OBJ_COMMIT, &new_data, NULL, b->sha1, next_mark))
		b->pack_id = pack_id;
	b->last_commit = object_count_by_type[OBJ_COMMIT];
}

static void parse_new_tag(void)
{
	static struct strbuf msg = STRBUF_INIT;
	char *sp;
	const char *from;
	char *tagger;
	struct branch *s;
	struct tag *t;
	uintmax_t from_mark = 0;
	unsigned char sha1[20];
	enum object_type type;

	/* Obtain the new tag name from the rest of our command */
	sp = strchr(command_buf.buf, ' ') + 1;
	t = pool_alloc(sizeof(struct tag));
	memset(t, 0, sizeof(struct tag));
	t->name = pool_strdup(sp);
	if (last_tag)
		last_tag->next_tag = t;
	else
		first_tag = t;
	last_tag = t;
	read_next_command();

	/* from ... */
	if (!starts_with(command_buf.buf, "from "))
		die("Expected from command, got %s", command_buf.buf);
	from = strchr(command_buf.buf, ' ') + 1;
	s = lookup_branch(from);
	if (s) {
		if (is_null_sha1(s->sha1))
			die("Can't tag an empty branch.");
		hashcpy(sha1, s->sha1);
		type = OBJ_COMMIT;
	} else if (*from == ':') {
		struct object_entry *oe;
		from_mark = parse_mark_ref_eol(from);
		oe = find_mark(from_mark);
		type = oe->type;
		hashcpy(sha1, oe->idx.sha1);
	} else if (!get_sha1(from, sha1)) {
		struct object_entry *oe = find_object(sha1);
		if (!oe) {
			type = sha1_object_info(sha1, NULL);
			if (type < 0)
				die("Not a valid object: %s", from);
		} else
			type = oe->type;
	} else
		die("Invalid ref name or SHA1 expression: %s", from);
	read_next_command();

	/* tagger ... */
	if (starts_with(command_buf.buf, "tagger ")) {
		tagger = parse_ident(command_buf.buf + 7);
		read_next_command();
	} else
		tagger = NULL;

	/* tag payload/message */
	parse_data(&msg, 0, NULL);

	/* build the tag object */
	strbuf_reset(&new_data);

	strbuf_addf(&new_data,
		    "object %s\n"
		    "type %s\n"
		    "tag %s\n",
		    sha1_to_hex(sha1), typename(type), t->name);
	if (tagger)
		strbuf_addf(&new_data,
			    "tagger %s\n", tagger);
	strbuf_addch(&new_data, '\n');
	strbuf_addbuf(&new_data, &msg);
	free(tagger);

	if (store_object(OBJ_TAG, &new_data, NULL, t->sha1, 0))
		t->pack_id = MAX_PACK_ID;
	else
		t->pack_id = pack_id;
}

static void parse_reset_branch(void)
{
	struct branch *b;
	char *sp;

	/* Obtain the branch name from the rest of our command */
	sp = strchr(command_buf.buf, ' ') + 1;
	b = lookup_branch(sp);
	if (b) {
		hashclr(b->sha1);
		hashclr(b->branch_tree.versions[0].sha1);
		hashclr(b->branch_tree.versions[1].sha1);
		if (b->branch_tree.tree) {
			release_tree_content_recursive(b->branch_tree.tree);
			b->branch_tree.tree = NULL;
		}
	}
	else
		b = new_branch(sp);
	read_next_command();
	parse_from(b);
	if (command_buf.len > 0)
		unread_command_buf = 1;
}

static void cat_blob_write(const char *buf, unsigned long size)
{
	if (write_in_full(cat_blob_fd, buf, size) != size)
		die_errno("Write to frontend failed");
}

static void cat_blob(struct object_entry *oe, unsigned char sha1[20])
{
	struct strbuf line = STRBUF_INIT;
	unsigned long size;
	enum object_type type = 0;
	char *buf;

	if (!oe || oe->pack_id == MAX_PACK_ID) {
		buf = read_sha1_file(sha1, &type, &size);
	} else {
		type = oe->type;
		buf = gfi_unpack_entry(oe, &size);
	}

	/*
	 * Output based on batch_one_object() from cat-file.c.
	 */
	if (type <= 0) {
		strbuf_reset(&line);
		strbuf_addf(&line, "%s missing\n", sha1_to_hex(sha1));
		cat_blob_write(line.buf, line.len);
		strbuf_release(&line);
		free(buf);
		return;
	}
	if (!buf)
		die("Can't read object %s", sha1_to_hex(sha1));
	if (type != OBJ_BLOB)
		die("Object %s is a %s but a blob was expected.",
		    sha1_to_hex(sha1), typename(type));
	strbuf_reset(&line);
	strbuf_addf(&line, "%s %s %lu\n", sha1_to_hex(sha1),
						typename(type), size);
	cat_blob_write(line.buf, line.len);
	strbuf_release(&line);
	cat_blob_write(buf, size);
	cat_blob_write("\n", 1);
	if (oe && oe->pack_id == pack_id) {
		last_blob.offset = oe->idx.offset;
		strbuf_attach(&last_blob.data, buf, size, size);
		last_blob.depth = oe->depth;
	} else
		free(buf);
}

static void parse_cat_blob(void)
{
	const char *p;
	struct object_entry *oe = oe;
	unsigned char sha1[20];

	/* cat-blob SP <object> LF */
	p = command_buf.buf + strlen("cat-blob ");
	if (*p == ':') {
		oe = find_mark(parse_mark_ref_eol(p));
		if (!oe)
			die("Unknown mark: %s", command_buf.buf);
		hashcpy(sha1, oe->idx.sha1);
	} else {
		if (get_sha1_hex(p, sha1))
			die("Invalid dataref: %s", command_buf.buf);
		if (p[40])
			die("Garbage after SHA1: %s", command_buf.buf);
		oe = find_object(sha1);
	}

	cat_blob(oe, sha1);
}

static struct object_entry *dereference(struct object_entry *oe,
					unsigned char sha1[20])
{
	unsigned long size;
	char *buf = NULL;
	if (!oe) {
		enum object_type type = sha1_object_info(sha1, NULL);
		if (type < 0)
			die("object not found: %s", sha1_to_hex(sha1));
		/* cache it! */
		oe = insert_object(sha1);
		oe->type = type;
		oe->pack_id = MAX_PACK_ID;
		oe->idx.offset = 1;
	}
	switch (oe->type) {
	case OBJ_TREE:	/* easy case. */
		return oe;
	case OBJ_COMMIT:
	case OBJ_TAG:
		break;
	default:
		die("Not a tree-ish: %s", command_buf.buf);
	}

	if (oe->pack_id != MAX_PACK_ID) {	/* in a pack being written */
		buf = gfi_unpack_entry(oe, &size);
	} else {
		enum object_type unused;
		buf = read_sha1_file(sha1, &unused, &size);
	}
	if (!buf)
		die("Can't load object %s", sha1_to_hex(sha1));

	/* Peel one layer. */
	switch (oe->type) {
	case OBJ_TAG:
		if (size < 40 + strlen("object ") ||
		    get_sha1_hex(buf + strlen("object "), sha1))
			die("Invalid SHA1 in tag: %s", command_buf.buf);
		break;
	case OBJ_COMMIT:
		if (size < 40 + strlen("tree ") ||
		    get_sha1_hex(buf + strlen("tree "), sha1))
			die("Invalid SHA1 in commit: %s", command_buf.buf);
	}

	free(buf);
	return find_object(sha1);
}

static struct object_entry *parse_treeish_dataref(const char **p)
{
	unsigned char sha1[20];
	struct object_entry *e;

	if (**p == ':') {	/* <mark> */
		e = find_mark(parse_mark_ref_space(p));
		if (!e)
			die("Unknown mark: %s", command_buf.buf);
		hashcpy(sha1, e->idx.sha1);
	} else {	/* <sha1> */
		if (get_sha1_hex(*p, sha1))
			die("Invalid dataref: %s", command_buf.buf);
		e = find_object(sha1);
		*p += 40;
	}

	while (!e || e->type != OBJ_TREE)
		e = dereference(e, sha1);
	return e;
}

static void print_ls(int mode, const unsigned char *sha1, const char *path)
{
	static struct strbuf line = STRBUF_INIT;

	/* See show_tree(). */
	const char *type =
		S_ISGITLINK(mode) ? commit_type :
		S_ISDIR(mode) ? tree_type :
		blob_type;

	if (!mode) {
		/* missing SP path LF */
		strbuf_reset(&line);
		strbuf_addstr(&line, "missing ");
		quote_c_style(path, &line, NULL, 0);
		strbuf_addch(&line, '\n');
	} else {
		/* mode SP type SP object_name TAB path LF */
		strbuf_reset(&line);
		strbuf_addf(&line, "%06o %s %s\t",
				mode & ~NO_DELTA, type, sha1_to_hex(sha1));
		quote_c_style(path, &line, NULL, 0);
		strbuf_addch(&line, '\n');
	}
	cat_blob_write(line.buf, line.len);
}

static void parse_ls(struct branch *b)
{
	const char *p;
	struct tree_entry *root = NULL;
	struct tree_entry leaf = {NULL};

	/* ls SP (<tree-ish> SP)? <path> */
	p = command_buf.buf + strlen("ls ");
	if (*p == '"') {
		if (!b)
			die("Not in a commit: %s", command_buf.buf);
		root = &b->branch_tree;
	} else {
		struct object_entry *e = parse_treeish_dataref(&p);
		root = new_tree_entry();
		hashcpy(root->versions[1].sha1, e->idx.sha1);
		if (!is_null_sha1(root->versions[1].sha1))
			root->versions[1].mode = S_IFDIR;
		load_tree(root);
		if (*p++ != ' ')
			die("Missing space after tree-ish: %s", command_buf.buf);
	}
	if (*p == '"') {
		static struct strbuf uq = STRBUF_INIT;
		const char *endp;
		strbuf_reset(&uq);
		if (unquote_c_style(&uq, p, &endp))
			die("Invalid path: %s", command_buf.buf);
		if (*endp)
			die("Garbage after path in: %s", command_buf.buf);
		p = uq.buf;
	}
	tree_content_get(root, p, &leaf, 1);
	/*
	 * A directory in preparation would have a sha1 of zero
	 * until it is saved.  Save, for simplicity.
	 */
	if (S_ISDIR(leaf.versions[1].mode))
		store_tree(&leaf);

	print_ls(leaf.versions[1].mode, leaf.versions[1].sha1, p);
	if (leaf.tree)
		release_tree_content_recursive(leaf.tree);
	if (!b || root != &b->branch_tree)
		release_tree_entry(root);
}

static void checkpoint(void)
{
	checkpoint_requested = 0;
	if (object_count) {
		cycle_packfile();
		dump_branches();
		dump_tags();
		dump_marks();
	}
}

static void parse_checkpoint(void)
{
	checkpoint_requested = 1;
	skip_optional_lf();
}

static void parse_progress(void)
{
	fwrite(command_buf.buf, 1, command_buf.len, stdout);
	fputc('\n', stdout);
	fflush(stdout);
	skip_optional_lf();
}

static char* make_fast_import_path(const char *path)
{
	struct strbuf abs_path = STRBUF_INIT;

	if (!relative_marks_paths || is_absolute_path(path))
		return xstrdup(path);
	strbuf_addf(&abs_path, "%s/info/fast-import/%s", get_git_dir(), path);
	return strbuf_detach(&abs_path, NULL);
}

static void option_import_marks(const char *marks,
					int from_stream, int ignore_missing)
{
	if (import_marks_file) {
		if (from_stream)
			die("Only one import-marks command allowed per stream");

		/* read previous mark file */
		if(!import_marks_file_from_stream)
			read_marks();
	}

	import_marks_file = make_fast_import_path(marks);
	safe_create_leading_directories_const(import_marks_file);
	import_marks_file_from_stream = from_stream;
	import_marks_file_ignore_missing = ignore_missing;
}

static void option_date_format(const char *fmt)
{
	if (!strcmp(fmt, "raw"))
		whenspec = WHENSPEC_RAW;
	else if (!strcmp(fmt, "rfc2822"))
		whenspec = WHENSPEC_RFC2822;
	else if (!strcmp(fmt, "now"))
		whenspec = WHENSPEC_NOW;
	else
		die("unknown --date-format argument %s", fmt);
}

static unsigned long ulong_arg(const char *option, const char *arg)
{
	char *endptr;
	unsigned long rv = strtoul(arg, &endptr, 0);
	if (strchr(arg, '-') || endptr == arg || *endptr)
		die("%s: argument must be a non-negative integer", option);
	return rv;
}

static void option_depth(const char *depth)
{
	max_depth = ulong_arg("--depth", depth);
	if (max_depth > MAX_DEPTH)
		die("--depth cannot exceed %u", MAX_DEPTH);
}

static void option_active_branches(const char *branches)
{
	max_active_branches = ulong_arg("--active-branches", branches);
}

static void option_export_marks(const char *marks)
{
	export_marks_file = make_fast_import_path(marks);
	safe_create_leading_directories_const(export_marks_file);
}

static void option_cat_blob_fd(const char *fd)
{
	unsigned long n = ulong_arg("--cat-blob-fd", fd);
	if (n > (unsigned long) INT_MAX)
		die("--cat-blob-fd cannot exceed %d", INT_MAX);
	cat_blob_fd = (int) n;
}

static void option_export_pack_edges(const char *edges)
{
	if (pack_edges)
		fclose(pack_edges);
	pack_edges = fopen(edges, "a");
	if (!pack_edges)
		die_errno("Cannot open '%s'", edges);
}

static int parse_one_option(const char *option)
{
	if (starts_with(option, "max-pack-size=")) {
		unsigned long v;
		if (!git_parse_ulong(option + 14, &v))
			return 0;
		if (v < 8192) {
			warning("max-pack-size is now in bytes, assuming --max-pack-size=%lum", v);
			v *= 1024 * 1024;
		} else if (v < 1024 * 1024) {
			warning("minimum max-pack-size is 1 MiB");
			v = 1024 * 1024;
		}
		max_packsize = v;
	} else if (starts_with(option, "big-file-threshold=")) {
		unsigned long v;
		if (!git_parse_ulong(option + 19, &v))
			return 0;
		big_file_threshold = v;
	} else if (starts_with(option, "depth=")) {
		option_depth(option + 6);
	} else if (starts_with(option, "active-branches=")) {
		option_active_branches(option + 16);
	} else if (starts_with(option, "export-pack-edges=")) {
		option_export_pack_edges(option + 18);
	} else if (starts_with(option, "quiet")) {
		show_stats = 0;
	} else if (starts_with(option, "stats")) {
		show_stats = 1;
	} else {
		return 0;
	}

	return 1;
}

static int parse_one_feature(const char *feature, int from_stream)
{
	if (starts_with(feature, "date-format=")) {
		option_date_format(feature + 12);
	} else if (starts_with(feature, "import-marks=")) {
		option_import_marks(feature + 13, from_stream, 0);
	} else if (starts_with(feature, "import-marks-if-exists=")) {
		option_import_marks(feature + strlen("import-marks-if-exists="),
					from_stream, 1);
	} else if (starts_with(feature, "export-marks=")) {
		option_export_marks(feature + 13);
	} else if (!strcmp(feature, "cat-blob")) {
		; /* Don't die - this feature is supported */
	} else if (!strcmp(feature, "relative-marks")) {
		relative_marks_paths = 1;
	} else if (!strcmp(feature, "no-relative-marks")) {
		relative_marks_paths = 0;
	} else if (!strcmp(feature, "done")) {
		require_explicit_termination = 1;
	} else if (!strcmp(feature, "force")) {
		force_update = 1;
	} else if (!strcmp(feature, "notes") || !strcmp(feature, "ls")) {
		; /* do nothing; we have the feature */
	} else {
		return 0;
	}

	return 1;
}

static void parse_feature(void)
{
	char *feature = command_buf.buf + 8;

	if (seen_data_command)
		die("Got feature command '%s' after data command", feature);

	if (parse_one_feature(feature, 1))
		return;

	die("This version of fast-import does not support feature %s.", feature);
}

static void parse_option(void)
{
	char *option = command_buf.buf + 11;

	if (seen_data_command)
		die("Got option command '%s' after data command", option);

	if (parse_one_option(option))
		return;

	die("This version of fast-import does not support option: %s", option);
}

static void git_pack_config(void)
{
	int indexversion_value;
	unsigned long packsizelimit_value;

	if (!git_config_get_ulong("pack.depth", &max_depth)) {
		if (max_depth > MAX_DEPTH)
			max_depth = MAX_DEPTH;
	}
	if (!git_config_get_int("pack.compression", &pack_compression_level)) {
		if (pack_compression_level == -1)
			pack_compression_level = Z_DEFAULT_COMPRESSION;
		else if (pack_compression_level < 0 ||
			 pack_compression_level > Z_BEST_COMPRESSION)
			git_die_config("pack.compression",
					"bad pack compression level %d", pack_compression_level);
		pack_compression_seen = 1;
	}
	if (!git_config_get_int("pack.indexversion", &indexversion_value)) {
		pack_idx_opts.version = indexversion_value;
		if (pack_idx_opts.version > 2)
			git_die_config("pack.indexversion",
					"bad pack.indexversion=%"PRIu32, pack_idx_opts.version);
	}
	if (!git_config_get_ulong("pack.packsizelimit", &packsizelimit_value))
		max_packsize = packsizelimit_value;

	git_config(git_default_config, NULL);
}

static const char fast_import_usage[] =
"git fast-import [--date-format=<f>] [--max-pack-size=<n>] [--big-file-threshold=<n>] [--depth=<n>] [--active-branches=<n>] [--export-marks=<marks.file>]";

static void parse_argv(void)
{
	unsigned int i;

	for (i = 1; i < global_argc; i++) {
		const char *a = global_argv[i];

		if (*a != '-' || !strcmp(a, "--"))
			break;

		if (parse_one_option(a + 2))
			continue;

		if (parse_one_feature(a + 2, 0))
			continue;

		if (starts_with(a + 2, "cat-blob-fd=")) {
			option_cat_blob_fd(a + 2 + strlen("cat-blob-fd="));
			continue;
		}

		die("unknown option %s", a);
	}
	if (i != global_argc)
		usage(fast_import_usage);

	seen_data_command = 1;
	if (import_marks_file)
		read_marks();
}

int main(int argc, char **argv)
{
	unsigned int i;

	git_extract_argv0_path(argv[0]);

	git_setup_gettext();

	if (argc == 2 && !strcmp(argv[1], "-h"))
		usage(fast_import_usage);

	setup_git_directory();
	reset_pack_idx_option(&pack_idx_opts);
	git_pack_config();
	if (!pack_compression_seen && core_compression_seen)
		pack_compression_level = core_compression_level;

	alloc_objects(object_entry_alloc);
	strbuf_init(&command_buf, 0);
	atom_table = xcalloc(atom_table_sz, sizeof(struct atom_str*));
	branch_table = xcalloc(branch_table_sz, sizeof(struct branch*));
	avail_tree_table = xcalloc(avail_tree_table_sz, sizeof(struct avail_tree_content*));
	marks = pool_calloc(1, sizeof(struct mark_set));

	global_argc = argc;
	global_argv = argv;

	rc_free = pool_alloc(cmd_save * sizeof(*rc_free));
	for (i = 0; i < (cmd_save - 1); i++)
		rc_free[i].next = &rc_free[i + 1];
	rc_free[cmd_save - 1].next = NULL;

	prepare_packed_git();
	start_packfile();
	set_die_routine(die_nicely);
	set_checkpoint_signal();
	while (read_next_command() != EOF) {
		if (!strcmp("blob", command_buf.buf))
			parse_new_blob();
		else if (starts_with(command_buf.buf, "ls "))
			parse_ls(NULL);
		else if (starts_with(command_buf.buf, "commit "))
			parse_new_commit();
		else if (starts_with(command_buf.buf, "tag "))
			parse_new_tag();
		else if (starts_with(command_buf.buf, "reset "))
			parse_reset_branch();
		else if (!strcmp("checkpoint", command_buf.buf))
			parse_checkpoint();
		else if (!strcmp("done", command_buf.buf))
			break;
		else if (starts_with(command_buf.buf, "progress "))
			parse_progress();
		else if (starts_with(command_buf.buf, "feature "))
			parse_feature();
		else if (starts_with(command_buf.buf, "option git "))
			parse_option();
		else if (starts_with(command_buf.buf, "option "))
			/* ignore non-git options*/;
		else
			die("Unsupported command: %s", command_buf.buf);

		if (checkpoint_requested)
			checkpoint();
	}

	/* argv hasn't been parsed yet, do so */
	if (!seen_data_command)
		parse_argv();

	if (require_explicit_termination && feof(stdin))
		die("stream ends early");

	end_packfile();

	dump_branches();
	dump_tags();
	unkeep_all_packs();
	dump_marks();

	if (pack_edges)
		fclose(pack_edges);

	if (show_stats) {
		uintmax_t total_count = 0, duplicate_count = 0;
		for (i = 0; i < ARRAY_SIZE(object_count_by_type); i++)
			total_count += object_count_by_type[i];
		for (i = 0; i < ARRAY_SIZE(duplicate_count_by_type); i++)
			duplicate_count += duplicate_count_by_type[i];

		fprintf(stderr, "%s statistics:\n", argv[0]);
		fprintf(stderr, "---------------------------------------------------------------------\n");
		fprintf(stderr, "Alloc'd objects: %10" PRIuMAX "\n", alloc_count);
		fprintf(stderr, "Total objects:   %10" PRIuMAX " (%10" PRIuMAX " duplicates                  )\n", total_count, duplicate_count);
		fprintf(stderr, "      blobs  :   %10" PRIuMAX " (%10" PRIuMAX " duplicates %10" PRIuMAX " deltas of %10" PRIuMAX" attempts)\n", object_count_by_type[OBJ_BLOB], duplicate_count_by_type[OBJ_BLOB], delta_count_by_type[OBJ_BLOB], delta_count_attempts_by_type[OBJ_BLOB]);
		fprintf(stderr, "      trees  :   %10" PRIuMAX " (%10" PRIuMAX " duplicates %10" PRIuMAX " deltas of %10" PRIuMAX" attempts)\n", object_count_by_type[OBJ_TREE], duplicate_count_by_type[OBJ_TREE], delta_count_by_type[OBJ_TREE], delta_count_attempts_by_type[OBJ_TREE]);
		fprintf(stderr, "      commits:   %10" PRIuMAX " (%10" PRIuMAX " duplicates %10" PRIuMAX " deltas of %10" PRIuMAX" attempts)\n", object_count_by_type[OBJ_COMMIT], duplicate_count_by_type[OBJ_COMMIT], delta_count_by_type[OBJ_COMMIT], delta_count_attempts_by_type[OBJ_COMMIT]);
		fprintf(stderr, "      tags   :   %10" PRIuMAX " (%10" PRIuMAX " duplicates %10" PRIuMAX " deltas of %10" PRIuMAX" attempts)\n", object_count_by_type[OBJ_TAG], duplicate_count_by_type[OBJ_TAG], delta_count_by_type[OBJ_TAG], delta_count_attempts_by_type[OBJ_TAG]);
		fprintf(stderr, "Total branches:  %10lu (%10lu loads     )\n", branch_count, branch_load_count);
		fprintf(stderr, "      marks:     %10" PRIuMAX " (%10" PRIuMAX " unique    )\n", (((uintmax_t)1) << marks->shift) * 1024, marks_set_count);
		fprintf(stderr, "      atoms:     %10u\n", atom_cnt);
		fprintf(stderr, "Memory total:    %10" PRIuMAX " KiB\n", (total_allocd + alloc_count*sizeof(struct object_entry))/1024);
		fprintf(stderr, "       pools:    %10lu KiB\n", (unsigned long)(total_allocd/1024));
		fprintf(stderr, "     objects:    %10" PRIuMAX " KiB\n", (alloc_count*sizeof(struct object_entry))/1024);
		fprintf(stderr, "---------------------------------------------------------------------\n");
		pack_report();
		fprintf(stderr, "---------------------------------------------------------------------\n");
		fprintf(stderr, "\n");
	}

	return failure ? 1 : 0;
}<|MERGE_RESOLUTION|>--- conflicted
+++ resolved
@@ -1698,17 +1698,11 @@
 		return 0;
 	if (read_ref(b->name, old_sha1))
 		hashclr(old_sha1);
-<<<<<<< HEAD
-	lock = lock_any_ref_for_update(b->name, old_sha1, 0, NULL);
-	if (!lock)
-		return error("Unable to lock %s", b->name);
-=======
 	if (is_null_sha1(b->sha1)) {
 		if (b->delete)
 			delete_ref(b->name, old_sha1, 0);
 		return 0;
 	}
->>>>>>> 7f8779f2
 	if (!force_update && !is_null_sha1(old_sha1)) {
 		struct commit *old_cmit, *new_cmit;
 

/*
 * GIT - The information manager from hell
 *
 * Copyright (C) Linus Torvalds, 2005
 * Copyright (C) Johannes Schindelin, 2005
 *
 */
#include "cache.h"
#include "lockfile.h"
#include "exec_cmd.h"
#include "strbuf.h"
#include "quote.h"
#include "hashmap.h"
#include "string-list.h"

struct config_source {
	struct config_source *prev;
	union {
		FILE *file;
		struct config_buf {
			const char *buf;
			size_t len;
			size_t pos;
		} buf;
	} u;
	const char *name;
	const char *path;
	int die_on_error;
	int linenr;
	int eof;
	struct strbuf value;
	struct strbuf var;

	int (*do_fgetc)(struct config_source *c);
	int (*do_ungetc)(int c, struct config_source *conf);
	long (*do_ftell)(struct config_source *c);
};

static struct config_source *cf;

static int zlib_compression_seen;

/*
 * Default config_set that contains key-value pairs from the usual set of config
 * config files (i.e repo specific .git/config, user wide ~/.gitconfig, XDG
 * config file and the global /etc/gitconfig)
 */
static struct config_set the_config_set;

static int config_file_fgetc(struct config_source *conf)
{
	return fgetc(conf->u.file);
}

static int config_file_ungetc(int c, struct config_source *conf)
{
	return ungetc(c, conf->u.file);
}

static long config_file_ftell(struct config_source *conf)
{
	return ftell(conf->u.file);
}


static int config_buf_fgetc(struct config_source *conf)
{
	if (conf->u.buf.pos < conf->u.buf.len)
		return conf->u.buf.buf[conf->u.buf.pos++];

	return EOF;
}

static int config_buf_ungetc(int c, struct config_source *conf)
{
	if (conf->u.buf.pos > 0) {
		conf->u.buf.pos--;
		if (conf->u.buf.buf[conf->u.buf.pos] != c)
			die("BUG: config_buf can only ungetc the same character");
		return c;
	}

	return EOF;
}

static long config_buf_ftell(struct config_source *conf)
{
	return conf->u.buf.pos;
}

#define MAX_INCLUDE_DEPTH 10
static const char include_depth_advice[] =
"exceeded maximum include depth (%d) while including\n"
"	%s\n"
"from\n"
"	%s\n"
"Do you have circular includes?";
static int handle_path_include(const char *path, struct config_include_data *inc)
{
	int ret = 0;
	struct strbuf buf = STRBUF_INIT;
	char *expanded;

	if (!path)
		return config_error_nonbool("include.path");

	expanded = expand_user_path(path);
	if (!expanded)
		return error("Could not expand include path '%s'", path);
	path = expanded;

	/*
	 * Use an absolute path as-is, but interpret relative paths
	 * based on the including config file.
	 */
	if (!is_absolute_path(path)) {
		char *slash;

		if (!cf || !cf->path)
			return error("relative config includes must come from files");

		slash = find_last_dir_sep(cf->path);
		if (slash)
			strbuf_add(&buf, cf->path, slash - cf->path + 1);
		strbuf_addstr(&buf, path);
		path = buf.buf;
	}

	if (!access_or_die(path, R_OK, 0)) {
		if (++inc->depth > MAX_INCLUDE_DEPTH)
			die(include_depth_advice, MAX_INCLUDE_DEPTH, path,
			    cf && cf->name ? cf->name : "the command line");
		ret = git_config_from_file(git_config_include, path, inc);
		inc->depth--;
	}
	strbuf_release(&buf);
	free(expanded);
	return ret;
}

int git_config_include(const char *var, const char *value, void *data)
{
	struct config_include_data *inc = data;
	int ret;

	/*
	 * Pass along all values, including "include" directives; this makes it
	 * possible to query information on the includes themselves.
	 */
	ret = inc->fn(var, value, inc->data);
	if (ret < 0)
		return ret;

<<<<<<< HEAD
	type = skip_prefix(var, "include.");
	if (!type)
		return ret;

	if (!strcmp(type, "path"))
=======
	if (!strcmp(var, "include.path"))
>>>>>>> 7f8779f2
		ret = handle_path_include(value, inc);
	return ret;
}

static void lowercase(char *p)
{
	for (; *p; p++)
		*p = tolower(*p);
}

void git_config_push_parameter(const char *text)
{
	struct strbuf env = STRBUF_INIT;
	const char *old = getenv(CONFIG_DATA_ENVIRONMENT);
	if (old) {
		strbuf_addstr(&env, old);
		strbuf_addch(&env, ' ');
	}
	sq_quote_buf(&env, text);
	setenv(CONFIG_DATA_ENVIRONMENT, env.buf, 1);
	strbuf_release(&env);
}

int git_config_parse_parameter(const char *text,
			       config_fn_t fn, void *data)
{
	const char *value;
	struct strbuf **pair;

	pair = strbuf_split_str(text, '=', 2);
	if (!pair[0])
		return error("bogus config parameter: %s", text);

	if (pair[0]->len && pair[0]->buf[pair[0]->len - 1] == '=') {
		strbuf_setlen(pair[0], pair[0]->len - 1);
		value = pair[1] ? pair[1]->buf : "";
	} else {
		value = NULL;
	}

	strbuf_trim(pair[0]);
	if (!pair[0]->len) {
		strbuf_list_free(pair);
		return error("bogus config parameter: %s", text);
	}
<<<<<<< HEAD
	lowercase(pair[0]->buf);
	if (fn(pair[0]->buf, pair[1] ? pair[1]->buf : NULL, data) < 0) {
=======
	strbuf_tolower(pair[0]);
	if (fn(pair[0]->buf, value, data) < 0) {
>>>>>>> 7f8779f2
		strbuf_list_free(pair);
		return -1;
	}
	strbuf_list_free(pair);
	return 0;
}

int git_config_from_parameters(config_fn_t fn, void *data)
{
	const char *env = getenv(CONFIG_DATA_ENVIRONMENT);
	char *envw;
	const char **argv = NULL;
	int nr = 0, alloc = 0;
	int i;

	if (!env)
		return 0;
	/* sq_dequote will write over it */
	envw = xstrdup(env);

	if (sq_dequote_to_argv(envw, &argv, &nr, &alloc) < 0) {
		free(envw);
		return error("bogus format in " CONFIG_DATA_ENVIRONMENT);
	}

	for (i = 0; i < nr; i++) {
		if (git_config_parse_parameter(argv[i], fn, data) < 0) {
			free(argv);
			free(envw);
			return -1;
		}
	}

	free(argv);
	free(envw);
	return nr > 0;
}

static int get_next_char(void)
{
	int c = cf->do_fgetc(cf);

	if (c == '\r') {
		/* DOS like systems */
		c = cf->do_fgetc(cf);
		if (c != '\n') {
			if (c != EOF)
				cf->do_ungetc(c, cf);
			c = '\r';
		}
	}
	if (c == '\n')
		cf->linenr++;
	if (c == EOF) {
		cf->eof = 1;
		cf->linenr++;
		c = '\n';
	}
	return c;
}

static char *parse_value(void)
{
	int quote = 0, comment = 0, space = 0;

	strbuf_reset(&cf->value);
	for (;;) {
		int c = get_next_char();
		if (c == '\n') {
			if (quote) {
				cf->linenr--;
				return NULL;
			}
			return cf->value.buf;
		}
		if (comment)
			continue;
		if (isspace(c) && !quote) {
			if (cf->value.len)
				space++;
			continue;
		}
		if (!quote) {
			if (c == ';' || c == '#') {
				comment = 1;
				continue;
			}
		}
		for (; space; space--)
			strbuf_addch(&cf->value, ' ');
		if (c == '\\') {
			c = get_next_char();
			switch (c) {
			case '\n':
				continue;
			case 't':
				c = '\t';
				break;
			case 'b':
				c = '\b';
				break;
			case 'n':
				c = '\n';
				break;
			/* Some characters escape as themselves */
			case '\\': case '"':
				break;
			/* Reject unknown escape sequences */
			default:
				return NULL;
			}
			strbuf_addch(&cf->value, c);
			continue;
		}
		if (c == '"') {
			quote = 1-quote;
			continue;
		}
		strbuf_addch(&cf->value, c);
	}
}

static inline int iskeychar(int c)
{
	return isalnum(c) || c == '-';
}

static int get_value(config_fn_t fn, void *data, struct strbuf *name)
{
	int c;
	char *value;
	int ret;

	/* Get the full name */
	for (;;) {
		c = get_next_char();
		if (cf->eof)
			break;
		if (!iskeychar(c))
			break;
		strbuf_addch(name, tolower(c));
	}

	while (c == ' ' || c == '\t')
		c = get_next_char();

	value = NULL;
	if (c != '\n') {
		if (c != '=')
			return -1;
		value = parse_value();
		if (!value)
			return -1;
	}
	/*
	 * We already consumed the \n, but we need linenr to point to
	 * the line we just parsed during the call to fn to get
	 * accurate line number in error messages.
	 */
	cf->linenr--;
	ret = fn(name->buf, value, data);
	cf->linenr++;
	return ret;
}

static int get_extended_base_var(struct strbuf *name, int c)
{
	do {
		if (c == '\n')
			goto error_incomplete_line;
		c = get_next_char();
	} while (isspace(c));

	/* We require the format to be '[base "extension"]' */
	if (c != '"')
		return -1;
	strbuf_addch(name, '.');

	for (;;) {
		int c = get_next_char();
		if (c == '\n')
			goto error_incomplete_line;
		if (c == '"')
			break;
		if (c == '\\') {
			c = get_next_char();
			if (c == '\n')
				goto error_incomplete_line;
		}
		strbuf_addch(name, c);
	}

	/* Final ']' */
	if (get_next_char() != ']')
		return -1;
	return 0;
error_incomplete_line:
	cf->linenr--;
	return -1;
}

static int get_base_var(struct strbuf *name)
{
	for (;;) {
		int c = get_next_char();
		if (cf->eof)
			return -1;
		if (c == ']')
			return 0;
		if (isspace(c))
			return get_extended_base_var(name, c);
		if (!iskeychar(c) && c != '.')
			return -1;
		strbuf_addch(name, tolower(c));
	}
}

static int git_parse_source(config_fn_t fn, void *data)
{
	int comment = 0;
	int baselen = 0;
	struct strbuf *var = &cf->var;

	/* U+FEFF Byte Order Mark in UTF8 */
	static const unsigned char *utf8_bom = (unsigned char *) "\xef\xbb\xbf";
	const unsigned char *bomptr = utf8_bom;

	for (;;) {
		int c = get_next_char();
		if (bomptr && *bomptr) {
			/* We are at the file beginning; skip UTF8-encoded BOM
			 * if present. Sane editors won't put this in on their
			 * own, but e.g. Windows Notepad will do it happily. */
			if ((unsigned char) c == *bomptr) {
				bomptr++;
				continue;
			} else {
				/* Do not tolerate partial BOM. */
				if (bomptr != utf8_bom)
					break;
				/* No BOM at file beginning. Cool. */
				bomptr = NULL;
			}
		}
		if (c == '\n') {
			if (cf->eof)
				return 0;
			comment = 0;
			continue;
		}
		if (comment || isspace(c))
			continue;
		if (c == '#' || c == ';') {
			comment = 1;
			continue;
		}
		if (c == '[') {
			/* Reset prior to determining a new stem */
			strbuf_reset(var);
			if (get_base_var(var) < 0 || var->len < 1)
				break;
			strbuf_addch(var, '.');
			baselen = var->len;
			continue;
		}
		if (!isalpha(c))
			break;
		/*
		 * Truncate the var name back to the section header
		 * stem prior to grabbing the suffix part of the name
		 * and the value.
		 */
		strbuf_setlen(var, baselen);
		strbuf_addch(var, tolower(c));
		if (get_value(fn, data, var) < 0)
			break;
	}
	if (cf->die_on_error)
		die(_("bad config file line %d in %s"), cf->linenr, cf->name);
	else
		return error(_("bad config file line %d in %s"), cf->linenr, cf->name);
}

static int parse_unit_factor(const char *end, uintmax_t *val)
{
	if (!*end)
		return 1;
	else if (!strcasecmp(end, "k")) {
		*val *= 1024;
		return 1;
	}
	else if (!strcasecmp(end, "m")) {
		*val *= 1024 * 1024;
		return 1;
	}
	else if (!strcasecmp(end, "g")) {
		*val *= 1024 * 1024 * 1024;
		return 1;
	}
	return 0;
}

static int git_parse_signed(const char *value, intmax_t *ret, intmax_t max)
{
	if (value && *value) {
		char *end;
		intmax_t val;
		uintmax_t uval;
		uintmax_t factor = 1;

		errno = 0;
		val = strtoimax(value, &end, 0);
		if (errno == ERANGE)
			return 0;
		if (!parse_unit_factor(end, &factor)) {
			errno = EINVAL;
			return 0;
		}
		uval = labs(val);
		uval *= factor;
		if (uval > max || labs(val) > uval) {
			errno = ERANGE;
			return 0;
		}
		val *= factor;
		*ret = val;
		return 1;
	}
	errno = EINVAL;
	return 0;
}

static int git_parse_unsigned(const char *value, uintmax_t *ret, uintmax_t max)
{
	if (value && *value) {
		char *end;
		uintmax_t val;
		uintmax_t oldval;

		errno = 0;
		val = strtoumax(value, &end, 0);
		if (errno == ERANGE)
			return 0;
		oldval = val;
		if (!parse_unit_factor(end, &val)) {
			errno = EINVAL;
			return 0;
		}
		if (val > max || oldval > val) {
			errno = ERANGE;
			return 0;
		}
		*ret = val;
		return 1;
	}
	errno = EINVAL;
	return 0;
}

static int git_parse_int(const char *value, int *ret)
{
	intmax_t tmp;
	if (!git_parse_signed(value, &tmp, maximum_signed_value_of_type(int)))
		return 0;
	*ret = tmp;
	return 1;
}

static int git_parse_int64(const char *value, int64_t *ret)
{
	intmax_t tmp;
	if (!git_parse_signed(value, &tmp, maximum_signed_value_of_type(int64_t)))
		return 0;
	*ret = tmp;
	return 1;
}

int git_parse_ulong(const char *value, unsigned long *ret)
{
	uintmax_t tmp;
	if (!git_parse_unsigned(value, &tmp, maximum_unsigned_value_of_type(long)))
		return 0;
	*ret = tmp;
	return 1;
}

NORETURN
static void die_bad_number(const char *name, const char *value)
{
	const char *reason = errno == ERANGE ?
			     "out of range" :
			     "invalid unit";
	if (!value)
		value = "";

	if (cf && cf->name)
		die(_("bad numeric config value '%s' for '%s' in %s: %s"),
		    value, name, cf->name, reason);
	die(_("bad numeric config value '%s' for '%s': %s"), value, name, reason);
}

int git_config_int(const char *name, const char *value)
{
	int ret;
	if (!git_parse_int(value, &ret))
		die_bad_number(name, value);
	return ret;
}

int64_t git_config_int64(const char *name, const char *value)
{
	int64_t ret;
	if (!git_parse_int64(value, &ret))
		die_bad_number(name, value);
	return ret;
}

unsigned long git_config_ulong(const char *name, const char *value)
{
	unsigned long ret;
	if (!git_parse_ulong(value, &ret))
		die_bad_number(name, value);
	return ret;
}

static int git_config_maybe_bool_text(const char *name, const char *value)
{
	if (!value)
		return 1;
	if (!*value)
		return 0;
	if (!strcasecmp(value, "true")
	    || !strcasecmp(value, "yes")
	    || !strcasecmp(value, "on"))
		return 1;
	if (!strcasecmp(value, "false")
	    || !strcasecmp(value, "no")
	    || !strcasecmp(value, "off"))
		return 0;
	return -1;
}

int git_config_maybe_bool(const char *name, const char *value)
{
	int v = git_config_maybe_bool_text(name, value);
	if (0 <= v)
		return v;
	if (git_parse_int(value, &v))
		return !!v;
	return -1;
}

int git_config_bool_or_int(const char *name, const char *value, int *is_bool)
{
	int v = git_config_maybe_bool_text(name, value);
	if (0 <= v) {
		*is_bool = 1;
		return v;
	}
	*is_bool = 0;
	return git_config_int(name, value);
}

int git_config_bool(const char *name, const char *value)
{
	int discard;
	return !!git_config_bool_or_int(name, value, &discard);
}

int git_config_string(const char **dest, const char *var, const char *value)
{
	if (!value)
		return config_error_nonbool(var);
	*dest = xstrdup(value);
	return 0;
}

int git_config_pathname(const char **dest, const char *var, const char *value)
{
	if (!value)
		return config_error_nonbool(var);
	*dest = expand_user_path(value);
	if (!*dest)
		die(_("failed to expand user dir in: '%s'"), value);
	return 0;
}

static int git_default_core_config(const char *var, const char *value)
{
	/* This needs a better name */
	if (!strcmp(var, "core.filemode")) {
		trust_executable_bit = git_config_bool(var, value);
		return 0;
	}
	if (!strcmp(var, "core.trustctime")) {
		trust_ctime = git_config_bool(var, value);
		return 0;
	}
	if (!strcmp(var, "core.checkstat")) {
		if (!strcasecmp(value, "default"))
			check_stat = 1;
		else if (!strcasecmp(value, "minimal"))
			check_stat = 0;
	}

	if (!strcmp(var, "core.quotepath")) {
		quote_path_fully = git_config_bool(var, value);
		return 0;
	}

	if (!strcmp(var, "core.symlinks")) {
		has_symlinks = git_config_bool(var, value);
		return 0;
	}

	if (!strcmp(var, "core.ignorecase")) {
		ignore_case = git_config_bool(var, value);
		return 0;
	}

	if (!strcmp(var, "core.attributesfile"))
		return git_config_pathname(&git_attributes_file, var, value);

	if (!strcmp(var, "core.bare")) {
		is_bare_repository_cfg = git_config_bool(var, value);
		return 0;
	}

	if (!strcmp(var, "core.ignorestat")) {
		assume_unchanged = git_config_bool(var, value);
		return 0;
	}

	if (!strcmp(var, "core.prefersymlinkrefs")) {
		prefer_symlink_refs = git_config_bool(var, value);
		return 0;
	}

	if (!strcmp(var, "core.logallrefupdates")) {
		log_all_ref_updates = git_config_bool(var, value);
		return 0;
	}

	if (!strcmp(var, "core.warnambiguousrefs")) {
		warn_ambiguous_refs = git_config_bool(var, value);
		return 0;
	}

	if (!strcmp(var, "core.abbrev")) {
		int abbrev = git_config_int(var, value);
		if (abbrev < minimum_abbrev || abbrev > 40)
			return -1;
		default_abbrev = abbrev;
		return 0;
	}

	if (!strcmp(var, "core.loosecompression")) {
		int level = git_config_int(var, value);
		if (level == -1)
			level = Z_DEFAULT_COMPRESSION;
		else if (level < 0 || level > Z_BEST_COMPRESSION)
			die(_("bad zlib compression level %d"), level);
		zlib_compression_level = level;
		zlib_compression_seen = 1;
		return 0;
	}

	if (!strcmp(var, "core.compression")) {
		int level = git_config_int(var, value);
		if (level == -1)
			level = Z_DEFAULT_COMPRESSION;
		else if (level < 0 || level > Z_BEST_COMPRESSION)
			die(_("bad zlib compression level %d"), level);
		core_compression_level = level;
		core_compression_seen = 1;
		if (!zlib_compression_seen)
			zlib_compression_level = level;
		return 0;
	}

	if (!strcmp(var, "core.packedgitwindowsize")) {
		int pgsz_x2 = getpagesize() * 2;
		packed_git_window_size = git_config_ulong(var, value);

		/* This value must be multiple of (pagesize * 2) */
		packed_git_window_size /= pgsz_x2;
		if (packed_git_window_size < 1)
			packed_git_window_size = 1;
		packed_git_window_size *= pgsz_x2;
		return 0;
	}

	if (!strcmp(var, "core.bigfilethreshold")) {
		big_file_threshold = git_config_ulong(var, value);
		return 0;
	}

	if (!strcmp(var, "core.packedgitlimit")) {
		packed_git_limit = git_config_ulong(var, value);
		return 0;
	}

	if (!strcmp(var, "core.deltabasecachelimit")) {
		delta_base_cache_limit = git_config_ulong(var, value);
		return 0;
	}

	if (!strcmp(var, "core.autocrlf")) {
		if (value && !strcasecmp(value, "input")) {
			if (core_eol == EOL_CRLF)
				return error("core.autocrlf=input conflicts with core.eol=crlf");
			auto_crlf = AUTO_CRLF_INPUT;
			return 0;
		}
		auto_crlf = git_config_bool(var, value);
		return 0;
	}

	if (!strcmp(var, "core.safecrlf")) {
		if (value && !strcasecmp(value, "warn")) {
			safe_crlf = SAFE_CRLF_WARN;
			return 0;
		}
		safe_crlf = git_config_bool(var, value);
		return 0;
	}

	if (!strcmp(var, "core.eol")) {
		if (value && !strcasecmp(value, "lf"))
			core_eol = EOL_LF;
		else if (value && !strcasecmp(value, "crlf"))
			core_eol = EOL_CRLF;
		else if (value && !strcasecmp(value, "native"))
			core_eol = EOL_NATIVE;
		else
			core_eol = EOL_UNSET;
		if (core_eol == EOL_CRLF && auto_crlf == AUTO_CRLF_INPUT)
			return error("core.autocrlf=input conflicts with core.eol=crlf");
		return 0;
	}

	if (!strcmp(var, "core.notesref")) {
		notes_ref_name = xstrdup(value);
		return 0;
	}

	if (!strcmp(var, "core.pager"))
		return git_config_string(&pager_program, var, value);

	if (!strcmp(var, "core.editor"))
		return git_config_string(&editor_program, var, value);

	if (!strcmp(var, "core.commentchar")) {
		const char *comment;
		int ret = git_config_string(&comment, var, value);
		if (!ret)
			comment_line_char = comment[0];
		return ret;
	}

	if (!strcmp(var, "core.askpass"))
		return git_config_string(&askpass_program, var, value);

	if (!strcmp(var, "core.excludesfile"))
		return git_config_pathname(&excludes_file, var, value);

	if (!strcmp(var, "core.whitespace")) {
		if (!value)
			return config_error_nonbool(var);
		whitespace_rule_cfg = parse_whitespace_rule(value);
		return 0;
	}

	if (!strcmp(var, "core.fsyncobjectfiles")) {
		fsync_object_files = git_config_bool(var, value);
		return 0;
	}

	if (!strcmp(var, "core.preloadindex")) {
		core_preload_index = git_config_bool(var, value);
		return 0;
	}

	if (!strcmp(var, "core.createobject")) {
		if (!strcmp(value, "rename"))
			object_creation_mode = OBJECT_CREATION_USES_RENAMES;
		else if (!strcmp(value, "link"))
			object_creation_mode = OBJECT_CREATION_USES_HARDLINKS;
		else
			die(_("invalid mode for object creation: %s"), value);
		return 0;
	}

	if (!strcmp(var, "core.sparsecheckout")) {
		core_apply_sparse_checkout = git_config_bool(var, value);
		return 0;
	}

	if (!strcmp(var, "core.precomposeunicode")) {
		precomposed_unicode = git_config_bool(var, value);
		return 0;
	}

	if (!strcmp(var, "core.protecthfs")) {
		protect_hfs = git_config_bool(var, value);
		return 0;
	}

	if (!strcmp(var, "core.protectntfs")) {
		protect_ntfs = git_config_bool(var, value);
		return 0;
	}

	/* Add other config variables here and to Documentation/config.txt. */
	return 0;
}

static int git_default_i18n_config(const char *var, const char *value)
{
	if (!strcmp(var, "i18n.commitencoding"))
		return git_config_string(&git_commit_encoding, var, value);

	if (!strcmp(var, "i18n.logoutputencoding"))
		return git_config_string(&git_log_output_encoding, var, value);

	/* Add other config variables here and to Documentation/config.txt. */
	return 0;
}

static int git_default_branch_config(const char *var, const char *value)
{
	if (!strcmp(var, "branch.autosetupmerge")) {
		if (value && !strcasecmp(value, "always")) {
			git_branch_track = BRANCH_TRACK_ALWAYS;
			return 0;
		}
		git_branch_track = git_config_bool(var, value);
		return 0;
	}
	if (!strcmp(var, "branch.autosetuprebase")) {
		if (!value)
			return config_error_nonbool(var);
		else if (!strcmp(value, "never"))
			autorebase = AUTOREBASE_NEVER;
		else if (!strcmp(value, "local"))
			autorebase = AUTOREBASE_LOCAL;
		else if (!strcmp(value, "remote"))
			autorebase = AUTOREBASE_REMOTE;
		else if (!strcmp(value, "always"))
			autorebase = AUTOREBASE_ALWAYS;
		else
			return error("Malformed value for %s", var);
		return 0;
	}

	/* Add other config variables here and to Documentation/config.txt. */
	return 0;
}

static int git_default_push_config(const char *var, const char *value)
{
	if (!strcmp(var, "push.default")) {
		if (!value)
			return config_error_nonbool(var);
		else if (!strcmp(value, "nothing"))
			push_default = PUSH_DEFAULT_NOTHING;
		else if (!strcmp(value, "matching"))
			push_default = PUSH_DEFAULT_MATCHING;
		else if (!strcmp(value, "simple"))
			push_default = PUSH_DEFAULT_SIMPLE;
		else if (!strcmp(value, "upstream"))
			push_default = PUSH_DEFAULT_UPSTREAM;
		else if (!strcmp(value, "tracking")) /* deprecated */
			push_default = PUSH_DEFAULT_UPSTREAM;
		else if (!strcmp(value, "current"))
			push_default = PUSH_DEFAULT_CURRENT;
		else {
			error("Malformed value for %s: %s", var, value);
			return error("Must be one of nothing, matching, simple, "
				     "upstream or current.");
		}
		return 0;
	}

	/* Add other config variables here and to Documentation/config.txt. */
	return 0;
}

static int git_default_mailmap_config(const char *var, const char *value)
{
	if (!strcmp(var, "mailmap.file"))
		return git_config_pathname(&git_mailmap_file, var, value);
	if (!strcmp(var, "mailmap.blob"))
		return git_config_string(&git_mailmap_blob, var, value);

	/* Add other config variables here and to Documentation/config.txt. */
	return 0;
}

int git_default_config(const char *var, const char *value, void *dummy)
{
	if (starts_with(var, "core."))
		return git_default_core_config(var, value);

	if (starts_with(var, "user."))
		return git_ident_config(var, value, dummy);

	if (starts_with(var, "i18n."))
		return git_default_i18n_config(var, value);

	if (starts_with(var, "branch."))
		return git_default_branch_config(var, value);

	if (starts_with(var, "push."))
		return git_default_push_config(var, value);

	if (starts_with(var, "mailmap."))
		return git_default_mailmap_config(var, value);

	if (starts_with(var, "advice."))
		return git_default_advice_config(var, value);

	if (!strcmp(var, "pager.color") || !strcmp(var, "color.pager")) {
		pager_use_color = git_config_bool(var,value);
		return 0;
	}

	if (!strcmp(var, "pack.packsizelimit")) {
		pack_size_limit_cfg = git_config_ulong(var, value);
		return 0;
	}
	/* Add other config variables here and to Documentation/config.txt. */
	return 0;
}

/*
 * All source specific fields in the union, die_on_error, name and the callbacks
 * fgetc, ungetc, ftell of top need to be initialized before calling
 * this function.
 */
static int do_config_from(struct config_source *top, config_fn_t fn, void *data)
{
	int ret;

	/* push config-file parsing state stack */
	top->prev = cf;
	top->linenr = 1;
	top->eof = 0;
	strbuf_init(&top->value, 1024);
	strbuf_init(&top->var, 1024);
	cf = top;

	ret = git_parse_source(fn, data);

	/* pop config-file parsing state stack */
	strbuf_release(&top->value);
	strbuf_release(&top->var);
	cf = top->prev;

	return ret;
}

static int do_config_from_file(config_fn_t fn,
		const char *name, const char *path, FILE *f, void *data)
{
	struct config_source top;

	top.u.file = f;
	top.name = name;
	top.path = path;
	top.die_on_error = 1;
	top.do_fgetc = config_file_fgetc;
	top.do_ungetc = config_file_ungetc;
	top.do_ftell = config_file_ftell;

	return do_config_from(&top, fn, data);
}

static int git_config_from_stdin(config_fn_t fn, void *data)
{
	return do_config_from_file(fn, "<stdin>", NULL, stdin, data);
}

int git_config_from_file(config_fn_t fn, const char *filename, void *data)
{
	int ret = -1;
	FILE *f;

	f = fopen(filename, "r");
	if (f) {
		ret = do_config_from_file(fn, filename, filename, f, data);
		fclose(f);
	}
	return ret;
}

int git_config_from_buf(config_fn_t fn, const char *name, const char *buf,
			size_t len, void *data)
{
	struct config_source top;

	top.u.buf.buf = buf;
	top.u.buf.len = len;
	top.u.buf.pos = 0;
	top.name = name;
	top.path = NULL;
	top.die_on_error = 0;
	top.do_fgetc = config_buf_fgetc;
	top.do_ungetc = config_buf_ungetc;
	top.do_ftell = config_buf_ftell;

	return do_config_from(&top, fn, data);
}

static int git_config_from_blob_sha1(config_fn_t fn,
				     const char *name,
				     const unsigned char *sha1,
				     void *data)
{
	enum object_type type;
	char *buf;
	unsigned long size;
	int ret;

	buf = read_sha1_file(sha1, &type, &size);
	if (!buf)
		return error("unable to load config blob object '%s'", name);
	if (type != OBJ_BLOB) {
		free(buf);
		return error("reference '%s' does not point to a blob", name);
	}

	ret = git_config_from_buf(fn, name, buf, size, data);
	free(buf);

	return ret;
}

static int git_config_from_blob_ref(config_fn_t fn,
				    const char *name,
				    void *data)
{
	unsigned char sha1[20];

	if (get_sha1(name, sha1) < 0)
		return error("unable to resolve config blob '%s'", name);
	return git_config_from_blob_sha1(fn, name, sha1, data);
}

const char *git_etc_gitconfig(void)
{
	static const char *system_wide;
	if (!system_wide)
		system_wide = system_path(ETC_GITCONFIG);
	return system_wide;
}

/*
 * Parse environment variable 'k' as a boolean (in various
 * possible spellings); if missing, use the default value 'def'.
 */
int git_env_bool(const char *k, int def)
{
	const char *v = getenv(k);
	return v ? git_config_bool(k, v) : def;
}

/*
 * Parse environment variable 'k' as ulong with possibly a unit
 * suffix; if missing, use the default value 'val'.
 */
unsigned long git_env_ulong(const char *k, unsigned long val)
{
	const char *v = getenv(k);
	if (v && !git_parse_ulong(v, &val))
		die("failed to parse %s", k);
	return val;
}

int git_config_system(void)
{
	return !git_env_bool("GIT_CONFIG_NOSYSTEM", 0);
}

int git_config_early(config_fn_t fn, void *data, const char *repo_config)
{
	int ret = 0, found = 0;
	char *xdg_config = NULL;
	char *user_config = NULL;

	home_config_paths(&user_config, &xdg_config, "config");

	if (git_config_system() && !access_or_die(git_etc_gitconfig(), R_OK, 0)) {
		ret += git_config_from_file(fn, git_etc_gitconfig(),
					    data);
		found += 1;
	}

	if (xdg_config && !access_or_die(xdg_config, R_OK, ACCESS_EACCES_OK)) {
		ret += git_config_from_file(fn, xdg_config, data);
		found += 1;
	}

	if (user_config && !access_or_die(user_config, R_OK, ACCESS_EACCES_OK)) {
		ret += git_config_from_file(fn, user_config, data);
		found += 1;
	}

	if (repo_config && !access_or_die(repo_config, R_OK, 0)) {
		ret += git_config_from_file(fn, repo_config, data);
		found += 1;
	}

	switch (git_config_from_parameters(fn, data)) {
	case -1: /* error */
		die(_("unable to parse command-line config"));
		break;
	case 0: /* found nothing */
		break;
	default: /* found at least one item */
		found++;
		break;
	}

	free(xdg_config);
	free(user_config);
	return ret == 0 ? found : ret;
}

int git_config_with_options(config_fn_t fn, void *data,
			    struct git_config_source *config_source,
			    int respect_includes)
{
	char *repo_config = NULL;
	int ret;
	struct config_include_data inc = CONFIG_INCLUDE_INIT;

	if (respect_includes) {
		inc.fn = fn;
		inc.data = data;
		fn = git_config_include;
		data = &inc;
	}

	/*
	 * If we have a specific filename, use it. Otherwise, follow the
	 * regular lookup sequence.
	 */
	if (config_source && config_source->use_stdin)
		return git_config_from_stdin(fn, data);
	else if (config_source && config_source->file)
		return git_config_from_file(fn, config_source->file, data);
	else if (config_source && config_source->blob)
		return git_config_from_blob_ref(fn, config_source->blob, data);

	repo_config = git_pathdup("config");
	ret = git_config_early(fn, data, repo_config);
	if (repo_config)
		free(repo_config);
	return ret;
}

static void git_config_raw(config_fn_t fn, void *data)
{
	if (git_config_with_options(fn, data, NULL, 1) < 0)
		/*
		 * git_config_with_options() normally returns only
		 * positive values, as most errors are fatal, and
		 * non-fatal potential errors are guarded by "if"
		 * statements that are entered only when no error is
		 * possible.
		 *
		 * If we ever encounter a non-fatal error, it means
		 * something went really wrong and we should stop
		 * immediately.
		 */
		die(_("unknown error occured while reading the configuration files"));
}

static void configset_iter(struct config_set *cs, config_fn_t fn, void *data)
{
	int i, value_index;
	struct string_list *values;
	struct config_set_element *entry;
	struct configset_list *list = &cs->list;
	struct key_value_info *kv_info;

	for (i = 0; i < list->nr; i++) {
		entry = list->items[i].e;
		value_index = list->items[i].value_index;
		values = &entry->value_list;
		if (fn(entry->key, values->items[value_index].string, data) < 0) {
			kv_info = values->items[value_index].util;
			git_die_config_linenr(entry->key, kv_info->filename, kv_info->linenr);
		}
	}
}

static void git_config_check_init(void);

void git_config(config_fn_t fn, void *data)
{
	git_config_check_init();
	configset_iter(&the_config_set, fn, data);
}

static struct config_set_element *configset_find_element(struct config_set *cs, const char *key)
{
	struct config_set_element k;
	struct config_set_element *found_entry;
	char *normalized_key;
	int ret;
	/*
	 * `key` may come from the user, so normalize it before using it
	 * for querying entries from the hashmap.
	 */
	ret = git_config_parse_key(key, &normalized_key, NULL);

	if (ret)
		return NULL;

	hashmap_entry_init(&k, strhash(normalized_key));
	k.key = normalized_key;
	found_entry = hashmap_get(&cs->config_hash, &k, NULL);
	free(normalized_key);
	return found_entry;
}

static int configset_add_value(struct config_set *cs, const char *key, const char *value)
{
	struct config_set_element *e;
	struct string_list_item *si;
	struct configset_list_item *l_item;
	struct key_value_info *kv_info = xmalloc(sizeof(*kv_info));

	e = configset_find_element(cs, key);
	/*
	 * Since the keys are being fed by git_config*() callback mechanism, they
	 * are already normalized. So simply add them without any further munging.
	 */
	if (!e) {
		e = xmalloc(sizeof(*e));
		hashmap_entry_init(e, strhash(key));
		e->key = xstrdup(key);
		string_list_init(&e->value_list, 1);
		hashmap_add(&cs->config_hash, e);
	}
	si = string_list_append_nodup(&e->value_list, xstrdup_or_null(value));

	ALLOC_GROW(cs->list.items, cs->list.nr + 1, cs->list.alloc);
	l_item = &cs->list.items[cs->list.nr++];
	l_item->e = e;
	l_item->value_index = e->value_list.nr - 1;

	if (cf) {
		kv_info->filename = strintern(cf->name);
		kv_info->linenr = cf->linenr;
	} else {
		/* for values read from `git_config_from_parameters()` */
		kv_info->filename = NULL;
		kv_info->linenr = -1;
	}
	si->util = kv_info;

	return 0;
}

static int config_set_element_cmp(const struct config_set_element *e1,
				 const struct config_set_element *e2, const void *unused)
{
	return strcmp(e1->key, e2->key);
}

void git_configset_init(struct config_set *cs)
{
	hashmap_init(&cs->config_hash, (hashmap_cmp_fn)config_set_element_cmp, 0);
	cs->hash_initialized = 1;
	cs->list.nr = 0;
	cs->list.alloc = 0;
	cs->list.items = NULL;
}

void git_configset_clear(struct config_set *cs)
{
	struct config_set_element *entry;
	struct hashmap_iter iter;
	if (!cs->hash_initialized)
		return;

	hashmap_iter_init(&cs->config_hash, &iter);
	while ((entry = hashmap_iter_next(&iter))) {
		free(entry->key);
		string_list_clear(&entry->value_list, 1);
	}
	hashmap_free(&cs->config_hash, 1);
	cs->hash_initialized = 0;
	free(cs->list.items);
	cs->list.nr = 0;
	cs->list.alloc = 0;
	cs->list.items = NULL;
}

static int config_set_callback(const char *key, const char *value, void *cb)
{
	struct config_set *cs = cb;
	configset_add_value(cs, key, value);
	return 0;
}

int git_configset_add_file(struct config_set *cs, const char *filename)
{
	return git_config_from_file(config_set_callback, filename, cs);
}

int git_configset_get_value(struct config_set *cs, const char *key, const char **value)
{
	const struct string_list *values = NULL;
	/*
	 * Follows "last one wins" semantic, i.e., if there are multiple matches for the
	 * queried key in the files of the configset, the value returned will be the last
	 * value in the value list for that key.
	 */
	values = git_configset_get_value_multi(cs, key);

	if (!values)
		return 1;
	assert(values->nr > 0);
	*value = values->items[values->nr - 1].string;
	return 0;
}

const struct string_list *git_configset_get_value_multi(struct config_set *cs, const char *key)
{
	struct config_set_element *e = configset_find_element(cs, key);
	return e ? &e->value_list : NULL;
}

int git_configset_get_string_const(struct config_set *cs, const char *key, const char **dest)
{
	const char *value;
	if (!git_configset_get_value(cs, key, &value))
		return git_config_string(dest, key, value);
	else
		return 1;
}

int git_configset_get_string(struct config_set *cs, const char *key, char **dest)
{
	return git_configset_get_string_const(cs, key, (const char **)dest);
}

int git_configset_get_int(struct config_set *cs, const char *key, int *dest)
{
	const char *value;
	if (!git_configset_get_value(cs, key, &value)) {
		*dest = git_config_int(key, value);
		return 0;
	} else
		return 1;
}

int git_configset_get_ulong(struct config_set *cs, const char *key, unsigned long *dest)
{
	const char *value;
	if (!git_configset_get_value(cs, key, &value)) {
		*dest = git_config_ulong(key, value);
		return 0;
	} else
		return 1;
}

int git_configset_get_bool(struct config_set *cs, const char *key, int *dest)
{
	const char *value;
	if (!git_configset_get_value(cs, key, &value)) {
		*dest = git_config_bool(key, value);
		return 0;
	} else
		return 1;
}

int git_configset_get_bool_or_int(struct config_set *cs, const char *key,
				int *is_bool, int *dest)
{
	const char *value;
	if (!git_configset_get_value(cs, key, &value)) {
		*dest = git_config_bool_or_int(key, value, is_bool);
		return 0;
	} else
		return 1;
}

int git_configset_get_maybe_bool(struct config_set *cs, const char *key, int *dest)
{
	const char *value;
	if (!git_configset_get_value(cs, key, &value)) {
		*dest = git_config_maybe_bool(key, value);
		if (*dest == -1)
			return -1;
		return 0;
	} else
		return 1;
}

int git_configset_get_pathname(struct config_set *cs, const char *key, const char **dest)
{
	const char *value;
	if (!git_configset_get_value(cs, key, &value))
		return git_config_pathname(dest, key, value);
	else
		return 1;
}

static void git_config_check_init(void)
{
	if (the_config_set.hash_initialized)
		return;
	git_configset_init(&the_config_set);
	git_config_raw(config_set_callback, &the_config_set);
}

void git_config_clear(void)
{
	if (!the_config_set.hash_initialized)
		return;
	git_configset_clear(&the_config_set);
}

int git_config_get_value(const char *key, const char **value)
{
	git_config_check_init();
	return git_configset_get_value(&the_config_set, key, value);
}

const struct string_list *git_config_get_value_multi(const char *key)
{
	git_config_check_init();
	return git_configset_get_value_multi(&the_config_set, key);
}

int git_config_get_string_const(const char *key, const char **dest)
{
	int ret;
	git_config_check_init();
	ret = git_configset_get_string_const(&the_config_set, key, dest);
	if (ret < 0)
		git_die_config(key, NULL);
	return ret;
}

int git_config_get_string(const char *key, char **dest)
{
	git_config_check_init();
	return git_config_get_string_const(key, (const char **)dest);
}

int git_config_get_int(const char *key, int *dest)
{
	git_config_check_init();
	return git_configset_get_int(&the_config_set, key, dest);
}

int git_config_get_ulong(const char *key, unsigned long *dest)
{
	git_config_check_init();
	return git_configset_get_ulong(&the_config_set, key, dest);
}

int git_config_get_bool(const char *key, int *dest)
{
	git_config_check_init();
	return git_configset_get_bool(&the_config_set, key, dest);
}

int git_config_get_bool_or_int(const char *key, int *is_bool, int *dest)
{
	git_config_check_init();
	return git_configset_get_bool_or_int(&the_config_set, key, is_bool, dest);
}

int git_config_get_maybe_bool(const char *key, int *dest)
{
	git_config_check_init();
	return git_configset_get_maybe_bool(&the_config_set, key, dest);
}

int git_config_get_pathname(const char *key, const char **dest)
{
	int ret;
	git_config_check_init();
	ret = git_configset_get_pathname(&the_config_set, key, dest);
	if (ret < 0)
		git_die_config(key, NULL);
	return ret;
}

NORETURN
void git_die_config_linenr(const char *key, const char *filename, int linenr)
{
	if (!filename)
		die(_("unable to parse '%s' from command-line config"), key);
	else
		die(_("bad config variable '%s' in file '%s' at line %d"),
		    key, filename, linenr);
}

NORETURN __attribute__((format(printf, 2, 3)))
void git_die_config(const char *key, const char *err, ...)
{
	const struct string_list *values;
	struct key_value_info *kv_info;

	if (err) {
		va_list params;
		va_start(params, err);
		vreportf("error: ", err, params);
		va_end(params);
	}
	values = git_config_get_value_multi(key);
	kv_info = values->items[values->nr - 1].util;
	git_die_config_linenr(key, kv_info->filename, kv_info->linenr);
}

/*
 * Find all the stuff for git_config_set() below.
 */

static struct {
	int baselen;
	char *key;
	int do_not_match;
	regex_t *value_regex;
	int multi_replace;
	size_t *offset;
	unsigned int offset_alloc;
	enum { START, SECTION_SEEN, SECTION_END_SEEN, KEY_SEEN } state;
	int seen;
} store;

static int matches(const char *key, const char *value)
{
	if (strcmp(key, store.key))
		return 0; /* not ours */
	if (!store.value_regex)
		return 1; /* always matches */
	if (store.value_regex == CONFIG_REGEX_NONE)
		return 0; /* never matches */

	return store.do_not_match ^
		(value && !regexec(store.value_regex, value, 0, NULL, 0));
}

static int store_aux(const char *key, const char *value, void *cb)
{
	const char *ep;
	size_t section_len;

	switch (store.state) {
	case KEY_SEEN:
		if (matches(key, value)) {
			if (store.seen == 1 && store.multi_replace == 0) {
				warning(_("%s has multiple values"), key);
			}

			ALLOC_GROW(store.offset, store.seen + 1,
				   store.offset_alloc);

			store.offset[store.seen] = cf->do_ftell(cf);
			store.seen++;
		}
		break;
	case SECTION_SEEN:
		/*
		 * What we are looking for is in store.key (both
		 * section and var), and its section part is baselen
		 * long.  We found key (again, both section and var).
		 * We would want to know if this key is in the same
		 * section as what we are looking for.  We already
		 * know we are in the same section as what should
		 * hold store.key.
		 */
		ep = strrchr(key, '.');
		section_len = ep - key;

		if ((section_len != store.baselen) ||
		    memcmp(key, store.key, section_len+1)) {
			store.state = SECTION_END_SEEN;
			break;
		}

		/*
		 * Do not increment matches: this is no match, but we
		 * just made sure we are in the desired section.
		 */
		ALLOC_GROW(store.offset, store.seen + 1,
			   store.offset_alloc);
		store.offset[store.seen] = cf->do_ftell(cf);
		/* fallthru */
	case SECTION_END_SEEN:
	case START:
		if (matches(key, value)) {
			ALLOC_GROW(store.offset, store.seen + 1,
				   store.offset_alloc);
			store.offset[store.seen] = cf->do_ftell(cf);
			store.state = KEY_SEEN;
			store.seen++;
		} else {
			if (strrchr(key, '.') - key == store.baselen &&
			      !strncmp(key, store.key, store.baselen)) {
					store.state = SECTION_SEEN;
					ALLOC_GROW(store.offset,
						   store.seen + 1,
						   store.offset_alloc);
					store.offset[store.seen] = cf->do_ftell(cf);
			}
		}
	}
	return 0;
}

static int write_error(const char *filename)
{
	error("failed to write new configuration file %s", filename);

	/* Same error code as "failed to rename". */
	return 4;
}

static int store_write_section(int fd, const char *key)
{
	const char *dot;
	int i, success;
	struct strbuf sb = STRBUF_INIT;

	dot = memchr(key, '.', store.baselen);
	if (dot) {
		strbuf_addf(&sb, "[%.*s \"", (int)(dot - key), key);
		for (i = dot - key + 1; i < store.baselen; i++) {
			if (key[i] == '"' || key[i] == '\\')
				strbuf_addch(&sb, '\\');
			strbuf_addch(&sb, key[i]);
		}
		strbuf_addstr(&sb, "\"]\n");
	} else {
		strbuf_addf(&sb, "[%.*s]\n", store.baselen, key);
	}

	success = write_in_full(fd, sb.buf, sb.len) == sb.len;
	strbuf_release(&sb);

	return success;
}

static int store_write_pair(int fd, const char *key, const char *value)
{
	int i, success;
	int length = strlen(key + store.baselen + 1);
	const char *quote = "";
	struct strbuf sb = STRBUF_INIT;

	/*
	 * Check to see if the value needs to be surrounded with a dq pair.
	 * Note that problematic characters are always backslash-quoted; this
	 * check is about not losing leading or trailing SP and strings that
	 * follow beginning-of-comment characters (i.e. ';' and '#') by the
	 * configuration parser.
	 */
	if (value[0] == ' ')
		quote = "\"";
	for (i = 0; value[i]; i++)
		if (value[i] == ';' || value[i] == '#')
			quote = "\"";
	if (i && value[i - 1] == ' ')
		quote = "\"";

	strbuf_addf(&sb, "\t%.*s = %s",
		    length, key + store.baselen + 1, quote);

	for (i = 0; value[i]; i++)
		switch (value[i]) {
		case '\n':
			strbuf_addstr(&sb, "\\n");
			break;
		case '\t':
			strbuf_addstr(&sb, "\\t");
			break;
		case '"':
		case '\\':
			strbuf_addch(&sb, '\\');
		default:
			strbuf_addch(&sb, value[i]);
			break;
		}
	strbuf_addf(&sb, "%s\n", quote);

	success = write_in_full(fd, sb.buf, sb.len) == sb.len;
	strbuf_release(&sb);

	return success;
}

static ssize_t find_beginning_of_line(const char *contents, size_t size,
	size_t offset_, int *found_bracket)
{
	size_t equal_offset = size, bracket_offset = size;
	ssize_t offset;

contline:
	for (offset = offset_-2; offset > 0
			&& contents[offset] != '\n'; offset--)
		switch (contents[offset]) {
			case '=': equal_offset = offset; break;
			case ']': bracket_offset = offset; break;
		}
	if (offset > 0 && contents[offset-1] == '\\') {
		offset_ = offset;
		goto contline;
	}
	if (bracket_offset < equal_offset) {
		*found_bracket = 1;
		offset = bracket_offset+1;
	} else
		offset++;

	return offset;
}

int git_config_set_in_file(const char *config_filename,
			const char *key, const char *value)
{
	return git_config_set_multivar_in_file(config_filename, key, value, NULL, 0);
}

int git_config_set(const char *key, const char *value)
{
	return git_config_set_multivar(key, value, NULL, 0);
}

/*
 * Auxiliary function to sanity-check and split the key into the section
 * identifier and variable name.
 *
 * Returns 0 on success, -1 when there is an invalid character in the key and
 * -2 if there is no section name in the key.
 *
 * store_key - pointer to char* which will hold a copy of the key with
 *             lowercase section and variable name
 * baselen - pointer to int which will hold the length of the
 *           section + subsection part, can be NULL
 */
int git_config_parse_key(const char *key, char **store_key, int *baselen_)
{
	int i, dot, baselen;
	const char *last_dot = strrchr(key, '.');

	/*
	 * Since "key" actually contains the section name and the real
	 * key name separated by a dot, we have to know where the dot is.
	 */

	if (last_dot == NULL || last_dot == key) {
		error("key does not contain a section: %s", key);
		return -CONFIG_NO_SECTION_OR_NAME;
	}

	if (!last_dot[1]) {
		error("key does not contain variable name: %s", key);
		return -CONFIG_NO_SECTION_OR_NAME;
	}

	baselen = last_dot - key;
	if (baselen_)
		*baselen_ = baselen;

	/*
	 * Validate the key and while at it, lower case it for matching.
	 */
	*store_key = xmalloc(strlen(key) + 1);

	dot = 0;
	for (i = 0; key[i]; i++) {
		unsigned char c = key[i];
		if (c == '.')
			dot = 1;
		/* Leave the extended basename untouched.. */
		if (!dot || i > baselen) {
			if (!iskeychar(c) ||
			    (i == baselen + 1 && !isalpha(c))) {
				error("invalid key: %s", key);
				goto out_free_ret_1;
			}
			c = tolower(c);
		} else if (c == '\n') {
			error("invalid key (newline): %s", key);
			goto out_free_ret_1;
		}
		(*store_key)[i] = c;
	}
	(*store_key)[i] = 0;

	return 0;

out_free_ret_1:
	free(*store_key);
	*store_key = NULL;
	return -CONFIG_INVALID_KEY;
}

/*
 * If value==NULL, unset in (remove from) config,
 * if value_regex!=NULL, disregard key/value pairs where value does not match.
 * if value_regex==CONFIG_REGEX_NONE, do not match any existing values
 *     (only add a new one)
 * if multi_replace==0, nothing, or only one matching key/value is replaced,
 *     else all matching key/values (regardless how many) are removed,
 *     before the new pair is written.
 *
 * Returns 0 on success.
 *
 * This function does this:
 *
 * - it locks the config file by creating ".git/config.lock"
 *
 * - it then parses the config using store_aux() as validator to find
 *   the position on the key/value pair to replace. If it is to be unset,
 *   it must be found exactly once.
 *
 * - the config file is mmap()ed and the part before the match (if any) is
 *   written to the lock file, then the changed part and the rest.
 *
 * - the config file is removed and the lock file rename()d to it.
 *
 */
int git_config_set_multivar_in_file(const char *config_filename,
				const char *key, const char *value,
				const char *value_regex, int multi_replace)
{
	int fd = -1, in_fd;
	int ret;
	struct lock_file *lock = NULL;
	char *filename_buf = NULL;

	/* parse-key returns negative; flip the sign to feed exit(3) */
	ret = 0 - git_config_parse_key(key, &store.key, &store.baselen);
	if (ret)
		goto out_free;

	store.multi_replace = multi_replace;

	if (!config_filename)
		config_filename = filename_buf = git_pathdup("config");

	/*
	 * The lock serves a purpose in addition to locking: the new
	 * contents of .git/config will be written into it.
	 */
	lock = xcalloc(sizeof(struct lock_file), 1);
	fd = hold_lock_file_for_update(lock, config_filename, 0);
	if (fd < 0) {
		error("could not lock config file %s: %s", config_filename, strerror(errno));
		free(store.key);
		ret = CONFIG_NO_LOCK;
		goto out_free;
	}

	/*
	 * If .git/config does not exist yet, write a minimal version.
	 */
	in_fd = open(config_filename, O_RDONLY);
	if ( in_fd < 0 ) {
		free(store.key);

		if ( ENOENT != errno ) {
			error("opening %s: %s", config_filename,
			      strerror(errno));
			ret = CONFIG_INVALID_FILE; /* same as "invalid config file" */
			goto out_free;
		}
		/* if nothing to unset, error out */
		if (value == NULL) {
			ret = CONFIG_NOTHING_SET;
			goto out_free;
		}

		store.key = (char *)key;
		if (!store_write_section(fd, key) ||
		    !store_write_pair(fd, key, value))
			goto write_err_out;
	} else {
		struct stat st;
		char *contents;
		size_t contents_sz, copy_begin, copy_end;
		int i, new_line = 0;

		if (value_regex == NULL)
			store.value_regex = NULL;
		else if (value_regex == CONFIG_REGEX_NONE)
			store.value_regex = CONFIG_REGEX_NONE;
		else {
			if (value_regex[0] == '!') {
				store.do_not_match = 1;
				value_regex++;
			} else
				store.do_not_match = 0;

			store.value_regex = (regex_t*)xmalloc(sizeof(regex_t));
			if (regcomp(store.value_regex, value_regex,
					REG_EXTENDED)) {
				error("invalid pattern: %s", value_regex);
				free(store.value_regex);
				ret = CONFIG_INVALID_PATTERN;
				goto out_free;
			}
		}

		ALLOC_GROW(store.offset, 1, store.offset_alloc);
		store.offset[0] = 0;
		store.state = START;
		store.seen = 0;

		/*
		 * After this, store.offset will contain the *end* offset
		 * of the last match, or remain at 0 if no match was found.
		 * As a side effect, we make sure to transform only a valid
		 * existing config file.
		 */
		if (git_config_from_file(store_aux, config_filename, NULL)) {
			error("invalid config file %s", config_filename);
			free(store.key);
			if (store.value_regex != NULL &&
			    store.value_regex != CONFIG_REGEX_NONE) {
				regfree(store.value_regex);
				free(store.value_regex);
			}
			ret = CONFIG_INVALID_FILE;
			goto out_free;
		}

		free(store.key);
		if (store.value_regex != NULL &&
		    store.value_regex != CONFIG_REGEX_NONE) {
			regfree(store.value_regex);
			free(store.value_regex);
		}

		/* if nothing to unset, or too many matches, error out */
		if ((store.seen == 0 && value == NULL) ||
				(store.seen > 1 && multi_replace == 0)) {
			ret = CONFIG_NOTHING_SET;
			goto out_free;
		}

		fstat(in_fd, &st);
		contents_sz = xsize_t(st.st_size);
		contents = xmmap(NULL, contents_sz, PROT_READ,
			MAP_PRIVATE, in_fd, 0);
		close(in_fd);

<<<<<<< HEAD
=======
		if (chmod(lock->filename.buf, st.st_mode & 07777) < 0) {
			error("chmod on %s failed: %s",
				lock->filename.buf, strerror(errno));
			ret = CONFIG_NO_WRITE;
			goto out_free;
		}

>>>>>>> 7f8779f2
		if (store.seen == 0)
			store.seen = 1;

		for (i = 0, copy_begin = 0; i < store.seen; i++) {
			if (store.offset[i] == 0) {
				store.offset[i] = copy_end = contents_sz;
			} else if (store.state != KEY_SEEN) {
				copy_end = store.offset[i];
			} else
				copy_end = find_beginning_of_line(
					contents, contents_sz,
					store.offset[i]-2, &new_line);

			if (copy_end > 0 && contents[copy_end-1] != '\n')
				new_line = 1;

			/* write the first part of the config */
			if (copy_end > copy_begin) {
				if (write_in_full(fd, contents + copy_begin,
						  copy_end - copy_begin) <
				    copy_end - copy_begin)
					goto write_err_out;
				if (new_line &&
				    write_str_in_full(fd, "\n") != 1)
					goto write_err_out;
			}
			copy_begin = store.offset[i];
		}

		/* write the pair (value == NULL means unset) */
		if (value != NULL) {
			if (store.state == START) {
				if (!store_write_section(fd, key))
					goto write_err_out;
			}
			if (!store_write_pair(fd, key, value))
				goto write_err_out;
		}

		/* write the rest of the config */
		if (copy_begin < contents_sz)
			if (write_in_full(fd, contents + copy_begin,
					  contents_sz - copy_begin) <
			    contents_sz - copy_begin)
				goto write_err_out;

		munmap(contents, contents_sz);
	}

	if (commit_lock_file(lock) < 0) {
		error("could not commit config file %s", config_filename);
		ret = CONFIG_NO_WRITE;
		lock = NULL;
		goto out_free;
	}

	/*
	 * lock is committed, so don't try to roll it back below.
	 * NOTE: Since lockfile.c keeps a linked list of all created
	 * lock_file structures, it isn't safe to free(lock).  It's
	 * better to just leave it hanging around.
	 */
	lock = NULL;
	ret = 0;

	/* Invalidate the config cache */
	git_config_clear();

out_free:
	if (lock)
		rollback_lock_file(lock);
	free(filename_buf);
	return ret;

write_err_out:
	ret = write_error(lock->filename.buf);
	goto out_free;

}

int git_config_set_multivar(const char *key, const char *value,
			const char *value_regex, int multi_replace)
{
	return git_config_set_multivar_in_file(NULL, key, value, value_regex,
					       multi_replace);
}

static int section_name_match (const char *buf, const char *name)
{
	int i = 0, j = 0, dot = 0;
	if (buf[i] != '[')
		return 0;
	for (i = 1; buf[i] && buf[i] != ']'; i++) {
		if (!dot && isspace(buf[i])) {
			dot = 1;
			if (name[j++] != '.')
				break;
			for (i++; isspace(buf[i]); i++)
				; /* do nothing */
			if (buf[i] != '"')
				break;
			continue;
		}
		if (buf[i] == '\\' && dot)
			i++;
		else if (buf[i] == '"' && dot) {
			for (i++; isspace(buf[i]); i++)
				; /* do_nothing */
			break;
		}
		if (buf[i] != name[j++])
			break;
	}
	if (buf[i] == ']' && name[j] == 0) {
		/*
		 * We match, now just find the right length offset by
		 * gobbling up any whitespace after it, as well
		 */
		i++;
		for (; buf[i] && isspace(buf[i]); i++)
			; /* do nothing */
		return i;
	}
	return 0;
}

static int section_name_is_ok(const char *name)
{
	/* Empty section names are bogus. */
	if (!*name)
		return 0;

	/*
	 * Before a dot, we must be alphanumeric or dash. After the first dot,
	 * anything goes, so we can stop checking.
	 */
	for (; *name && *name != '.'; name++)
		if (*name != '-' && !isalnum(*name))
			return 0;
	return 1;
}

/* if new_name == NULL, the section is removed instead */
int git_config_rename_section_in_file(const char *config_filename,
				      const char *old_name, const char *new_name)
{
	int ret = 0, remove = 0;
	char *filename_buf = NULL;
	struct lock_file *lock;
	int out_fd;
	char buf[1024];
	FILE *config_file;

	if (new_name && !section_name_is_ok(new_name)) {
		ret = error("invalid section name: %s", new_name);
		goto out;
	}

	if (!config_filename)
		config_filename = filename_buf = git_pathdup("config");

	lock = xcalloc(sizeof(struct lock_file), 1);
	out_fd = hold_lock_file_for_update(lock, config_filename, 0);
	if (out_fd < 0) {
		ret = error("could not lock config file %s", config_filename);
		goto out;
	}

	if (!(config_file = fopen(config_filename, "rb"))) {
		/* no config file means nothing to rename, no error */
		goto unlock_and_out;
	}

<<<<<<< HEAD
=======
	fstat(fileno(config_file), &st);

	if (chmod(lock->filename.buf, st.st_mode & 07777) < 0) {
		ret = error("chmod on %s failed: %s",
				lock->filename.buf, strerror(errno));
		goto out;
	}

>>>>>>> 7f8779f2
	while (fgets(buf, sizeof(buf), config_file)) {
		int i;
		int length;
		char *output = buf;
		for (i = 0; buf[i] && isspace(buf[i]); i++)
			; /* do nothing */
		if (buf[i] == '[') {
			/* it's a section */
			int offset = section_name_match(&buf[i], old_name);
			if (offset > 0) {
				ret++;
				if (new_name == NULL) {
					remove = 1;
					continue;
				}
				store.baselen = strlen(new_name);
				if (!store_write_section(out_fd, new_name)) {
					ret = write_error(lock->filename.buf);
					goto out;
				}
				/*
				 * We wrote out the new section, with
				 * a newline, now skip the old
				 * section's length
				 */
				output += offset + i;
				if (strlen(output) > 0) {
					/*
					 * More content means there's
					 * a declaration to put on the
					 * next line; indent with a
					 * tab
					 */
					output -= 1;
					output[0] = '\t';
				}
			}
			remove = 0;
		}
		if (remove)
			continue;
		length = strlen(output);
		if (write_in_full(out_fd, output, length) != length) {
			ret = write_error(lock->filename.buf);
			goto out;
		}
	}
	fclose(config_file);
unlock_and_out:
	if (commit_lock_file(lock) < 0)
		ret = error("could not commit config file %s", config_filename);
out:
	free(filename_buf);
	return ret;
}

int git_config_rename_section(const char *old_name, const char *new_name)
{
	return git_config_rename_section_in_file(NULL, old_name, new_name);
}

/*
 * Call this to report error for your variable that should not
 * get a boolean value (i.e. "[my] var" means "true").
 */
#undef config_error_nonbool
int config_error_nonbool(const char *var)
{
	return error("Missing value for '%s'", var);
}

int parse_config_key(const char *var,
		     const char *section,
		     const char **subsection, int *subsection_len,
		     const char **key)
{
	int section_len = strlen(section);
	const char *dot;

	/* Does it start with "section." ? */
	if (!starts_with(var, section) || var[section_len] != '.')
		return -1;

	/*
	 * Find the key; we don't know yet if we have a subsection, but we must
	 * parse backwards from the end, since the subsection may have dots in
	 * it, too.
	 */
	dot = strrchr(var, '.');
	*key = dot + 1;

	/* Did we have a subsection at all? */
	if (dot == var + section_len) {
		*subsection = NULL;
		*subsection_len = 0;
	}
	else {
		*subsection = var + section_len + 1;
		*subsection_len = dot - *subsection;
	}

	return 0;
}<|MERGE_RESOLUTION|>--- conflicted
+++ resolved
@@ -151,15 +151,7 @@
 	if (ret < 0)
 		return ret;
 
-<<<<<<< HEAD
-	type = skip_prefix(var, "include.");
-	if (!type)
-		return ret;
-
-	if (!strcmp(type, "path"))
-=======
 	if (!strcmp(var, "include.path"))
->>>>>>> 7f8779f2
 		ret = handle_path_include(value, inc);
 	return ret;
 }
@@ -205,13 +197,8 @@
 		strbuf_list_free(pair);
 		return error("bogus config parameter: %s", text);
 	}
-<<<<<<< HEAD
-	lowercase(pair[0]->buf);
-	if (fn(pair[0]->buf, pair[1] ? pair[1]->buf : NULL, data) < 0) {
-=======
 	strbuf_tolower(pair[0]);
 	if (fn(pair[0]->buf, value, data) < 0) {
->>>>>>> 7f8779f2
 		strbuf_list_free(pair);
 		return -1;
 	}
@@ -2070,8 +2057,6 @@
 			MAP_PRIVATE, in_fd, 0);
 		close(in_fd);
 
-<<<<<<< HEAD
-=======
 		if (chmod(lock->filename.buf, st.st_mode & 07777) < 0) {
 			error("chmod on %s failed: %s",
 				lock->filename.buf, strerror(errno));
@@ -2079,7 +2064,6 @@
 			goto out_free;
 		}
 
->>>>>>> 7f8779f2
 		if (store.seen == 0)
 			store.seen = 1;
 
@@ -2253,8 +2237,6 @@
 		goto unlock_and_out;
 	}
 
-<<<<<<< HEAD
-=======
 	fstat(fileno(config_file), &st);
 
 	if (chmod(lock->filename.buf, st.st_mode & 07777) < 0) {
@@ -2263,7 +2245,6 @@
 		goto out;
 	}
 
->>>>>>> 7f8779f2
 	while (fgets(buf, sizeof(buf), config_file)) {
 		int i;
 		int length;
